# cuSignal 0.14 (Date TBD)

## New Features
- PR #43 - Add pytest-benchmarks tests
- PR #48 - Addition of decimate for FIR ftypes
- PR #49 - Add CuPy Module for convolve2d and correlate2d
- PR #51 - Add CuPy Module for lombscargle, along with tests/benchmarks
- PR #62 - Add CuPy Module for 1d convolve and correlate, along with tests/benchmarks
- PR #66 - Add CuPy Module for 2d upfirdn, along with tests/benchmarks
- PR #73 - Local gpuCI build script
- PR #75 - Add accelerated `lfilter` method.
- PR #82 - Implement `autosync` to synchronize raw kernels by default

## Improvements
- PR #40 - Ability to specify time/freq domain for resample.
- PR #45 - Refactor `_signaltools.py` to use new Numba/CuPy framework
- PR #50 - Update README to reorganize install instructions
- PR #55 - Update notebooks to use timeit instead of time
- PR #56 - Ability to precompile select Numba/CuPy kernel on import
- PR #60 - Updated decimate function to use an existing FIR window
- PR #61 - Fix link in README
- PR #65 - Added deprecation warning for Numba kernels
- PR #67 - cuSignal code refactor and documentation update
- PR #71 - README spelling and conda install fixes
- PR #78 - Ported lfilter to CuPy Raw Kernel (only 1D functional)
- PR #83 - Implement code refactor
- PR #84 - Update minimum versions of CuPy and Numba and associated conda envs
- PR #87 - Update lfilter documentation to clarifiy single-threaded perf
- PR #89 - Include data types in tests and benchmarks
- PR #95 - Add `.gitattributes` to remove notebooks from GitHub stats
- PR #97 - Add pytest-benchmark to conda ymls and update conda env name
- PR #98 - Update documentation to show pytest-benchmark usage and link to API docs
<<<<<<< HEAD
- PR #101 - Add notebook testing to CI
=======
- PR #103 - Update notebooks to match new code structure
>>>>>>> 14829e3d

## Bug Fixes
- PR #44 - Fix issues in pytests 
- PR #52 - Mirror API change in Numba 0.49
- PR #70 - Typo fix in docs api.rst that broke build
- PR #93 - Remove `lfilter` due to poor performance in real-time applications
- PR #96 - Move data type check to `_populate_kernel_cache`
- PR #104 - Fix flake8 errors

# cuSignal 0.13 (31 Mar 2020)

## New Features
- PR #6 - Added Simple WFM Demodulation, Jupyter Notebook with SoapySDR integration
- PR #17 - Add conda recipe and gpuCI scripts
- PR #22 - Addition of real and complex cepstrum for speech/acoustic signal processing
- PR #25 - Raw CuPy Module for upfirdn

## Improvements
- PR #5 - Update cuSignal install directions for Windows OS.
- PR #9 - Update cuSignal documentation and Conda install ymls to better support Jetson Devices and prune dependencies
- PR #11 - Update cuSignal structure to match other RAPIDS projects
- PR #20 - Updated conda environment and README file
- PR #26 - Cache raw CuPy kernels in upfirdn
- PR #28 - Add use_numba documentation in upfirdn and resample_poly; remove int support
- PR #29 - Fix typos in README
- PR #30 - Add Apache 2.0 license header to acoustics.py
- PR #31 - Adding stream support and additional data types to upfirdn
- PR #32 - Enable filter coefficient reuse across multiple calls to resample_poly and performance bug fixes
- PR #34 - Implement CuPy kernels as module object and templating
- PR #35 - Make upfirdn's kernel caching more generic; support 2D
- PR #36 - Set default upfirdn/resample_poly behavior to use Raw CuPy CUDA kernel rather than Numba; Doc updates

## Bug Fixes
- PR #4 - Direct method convolution isn't supported in CuPy, defaulting to NumPy [Examine in future for performance]
- PR #33 - Removes the conda test phase
- PR #37 - Fix docs to include all cuSignal modules
- PR #38 - Fix version in docs configuration

# cuSignal 0.1 (04 Nov 2019)

## New Features

Initial commit of cuSignal featuring support for:

* **Convolution**
  * convolve - all methods other than direct
  * correlate - all methods other than direct
  * convolve2d
  * correlate2d
  * fftconvolve
  * choose_conv_method
* **B-splines**
  * cubic
  * quadratic
  * gauss_spline
* **Filtering**
  * wiener
  * lfiltic
  * hilbert
  * hilbert2
  * resample
  * resample_poly
  * upfirdn
* **Filter Design**
  * bilinear_zpk
  * firwin
  * iirfilter
  * cmplx_sort
* **Waveforms**
  * chirp
  * gausspulse
  * max_len_seq
  * square
* **Window Functions**
  * get_window
  * barthann
  * bartlett
  * blackman
  * blackmanharris
  * bohman
  * boxcar
  * chebwin
  * cosine
  * exponential
  * flattop
  * gaussian
  * general_cosine
  * general_gaussian
  * general_hamming
  * hamming
  * hann
  * kaiser
  * nuttall
  * triang
  * tukey
* **Wavelets**
  * morlet
  * ricker
  * cwt
* **Peak Finding**
  * argrelmin
  * argrelmax
  * rgrelextrema
* **Spectral Analysis**
  * periodogram
  * welch
  * csd
  * coherence
  * spectrogram
  * vectorstrength
  * stft
  * lombscargle
* **Extensions of Scipy Signal**
  * freq_shift - Frequency shift signal<|MERGE_RESOLUTION|>--- conflicted
+++ resolved
@@ -30,11 +30,8 @@
 - PR #95 - Add `.gitattributes` to remove notebooks from GitHub stats
 - PR #97 - Add pytest-benchmark to conda ymls and update conda env name
 - PR #98 - Update documentation to show pytest-benchmark usage and link to API docs
-<<<<<<< HEAD
 - PR #101 - Add notebook testing to CI
-=======
 - PR #103 - Update notebooks to match new code structure
->>>>>>> 14829e3d
 
 ## Bug Fixes
 - PR #44 - Fix issues in pytests 
