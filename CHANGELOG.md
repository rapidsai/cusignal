# cuSignal 0.16.0 (Date TBD)

## New Features
- PR #185 - Add function to translate PyCUDA gpuarray to CuPy ndarray
- PR #195 - Add explicit FIR filter functionality
- PR #199 - Added Ampere support
- PR #208 - Remove CuPy v8 req for Kalman filter
- PR #210 - Add signal scope example to notebooks

## Improvements
- PR #196 - Update README for cuSignal 0.15
- PR #200 - Add if constexpr to binary reader
- PR #202 - Performance improvement to Lombscargle
- PR #203 - Update build process
- PR #207 - Add CUDA 10 compatibility with polyphase channelizer
- PR #211 - Add firfilter and channelize_poly to documentation; remove CPU only version of channelizer
- PR #212 - Add KF to documentation build
- PR #213 - Graceful handling of filter tap limit for polyphase channelizer
- PR #215 - Improve doc formating for filtering operations
- PR #219 - Add missing pytests
<<<<<<< HEAD
- PR #235 - Improve Wavelets functions performance
=======
- PR #222 - Improved performance for various window functions
>>>>>>> f3e72a87

## Bug Fixes
- PR #214 - Fix grid-stride loop bug in polyphase channelizer
- PR #218 - Remove fatbins from source code on GH
- PR #221 - Synchronization issue with cusignal testing 

# cuSignal 0.15.0 (26 Aug 2020)

## New Features
- PR #69 - Multi-point Kalman Filter
- PR #144 - Added AIR-T conda recipe
- PR #119 - Added code of conduct
- PR #122 - GPU accelerated SigMF Reader
- PR #130 - Reorg tests and benchmarks to match #83 code refactor
- PR #136 - Split reader and writer in IO packages and update docs
- PR #146 - Add compatibility with Scipy 1.5.0; Default to SciPy > 1.5
- PR #149 - Update Jetson conda to miniforge, Fix CoC, and Add SciPy Talk
- PR #148 - Load fatbin at runtime
- PR #69 - Multi-point Kalman Filter
- PR #158 - Add debug flag for debugging
- PR #161 - Basic implementation of polyphase channelizer

## Improvements
- PR #112 - Remove Numba kernels
- PR #121 - Add docs build script
- PR #126 - Install dependencies via meta package
- PR #132 - Add IO API guide Jupyter notebook
- PR #133 - Add IO module to cusignal docs
- PR #160 - Update KF functionality
- PR #170 - Combine tests and benchmarks
- PR #173 - Hardcode SOS width
- PR #181 - Added estimation notebook

## Bug Fixes
- PR #164 - Fix typos in the rest of the example code.
- PR #162 - Fix typo in example plotting code
- PR #116 - Fix stream usage on CuPy raw kernels
- PR #124 - Remove cp_stream and autosync
- PR #127 - Fix selected documentation formatting errors
- PR #138 - Fix overflow issues in `upfirdn`
- PR #139 - Fixes packaging of python package
- PR #143 - Fix six package missing with Scipy 1.5
- PR #152 - Fix error in detrend related to missing indexing support with cp.r_
- PR #150 - Fix upfirdn output len for Scipy 1.5
- PR #155 - Update CI local docker build
- PR #153 - Fix issue with incorrect docker image being used in local build script
- PR #157 - Add docs for Kalman Filter
- PR #165 - Fix Kalman Filter version check
- PR #174 - Fix bug in KF script
- PR #175 - Update E2E Notebook for PyTorch 1.4, Fix SegFault
- PR #179 - Fix CuPy 8.0dev CI build error

# cuSignal 0.14 (03 Jun 2020)

## New Features
- PR #43 - Add pytest-benchmarks tests
- PR #48 - Addition of decimate for FIR ftypes
- PR #49 - Add CuPy Module for convolve2d and correlate2d
- PR #51 - Add CuPy Module for lombscargle, along with tests/benchmarks
- PR #62 - Add CuPy Module for 1d convolve and correlate, along with tests/benchmarks
- PR #66 - Add CuPy Module for 2d upfirdn, along with tests/benchmarks
- PR #73 - Local gpuCI build script
- PR #75 - Add accelerated `lfilter` method.
- PR #82 - Implement `autosync` to synchronize raw kernels by default
- PR #99 - Implement `sosfilt` as an alternative to `lfilter`

## Improvements
- PR #40 - Ability to specify time/freq domain for resample.
- PR #45 - Refactor `_signaltools.py` to use new Numba/CuPy framework
- PR #50 - Update README to reorganize install instructions
- PR #55 - Update notebooks to use timeit instead of time
- PR #56 - Ability to precompile select Numba/CuPy kernel on import
- PR #60 - Updated decimate function to use an existing FIR window
- PR #61 - Fix link in README
- PR #65 - Added deprecation warning for Numba kernels
- PR #67 - cuSignal code refactor and documentation update
- PR #71 - README spelling and conda install fixes
- PR #78 - Ported lfilter to CuPy Raw Kernel (only 1D functional)
- PR #83 - Implement code refactor
- PR #84 - Update minimum versions of CuPy and Numba and associated conda envs
- PR #87 - Update lfilter documentation to clarifiy single-threaded perf
- PR #89 - Include data types in tests and benchmarks
- PR #95 - Add `.gitattributes` to remove notebooks from GitHub stats
- PR #97 - Add pytest-benchmark to conda ymls and update conda env name
- PR #98 - Update documentation to show pytest-benchmark usage and link to API docs
- PR #101 - Add notebook testing to CI
- PR #103 - Update notebooks to match new code structure
- PR #110 - Update README for 0.14 release
- PR #113 - Add git commit to conda package

## Bug Fixes
- PR #44 - Fix issues in pytests 
- PR #52 - Mirror API change in Numba 0.49
- PR #70 - Typo fix in docs api.rst that broke build
- PR #93 - Remove `lfilter` due to poor performance in real-time applications
- PR #96 - Move data type check to `_populate_kernel_cache`
- PR #104 - Fix flake8 errors

# cuSignal 0.13 (31 Mar 2020)

## New Features
- PR #6 - Added Simple WFM Demodulation, Jupyter Notebook with SoapySDR integration
- PR #17 - Add conda recipe and gpuCI scripts
- PR #22 - Addition of real and complex cepstrum for speech/acoustic signal processing
- PR #25 - Raw CuPy Module for upfirdn

## Improvements
- PR #5 - Update cuSignal install directions for Windows OS.
- PR #9 - Update cuSignal documentation and Conda install ymls to better support Jetson Devices and prune dependencies
- PR #11 - Update cuSignal structure to match other RAPIDS projects
- PR #20 - Updated conda environment and README file
- PR #26 - Cache raw CuPy kernels in upfirdn
- PR #28 - Add use_numba documentation in upfirdn and resample_poly; remove int support
- PR #29 - Fix typos in README
- PR #30 - Add Apache 2.0 license header to acoustics.py
- PR #31 - Adding stream support and additional data types to upfirdn
- PR #32 - Enable filter coefficient reuse across multiple calls to resample_poly and performance bug fixes
- PR #34 - Implement CuPy kernels as module object and templating
- PR #35 - Make upfirdn's kernel caching more generic; support 2D
- PR #36 - Set default upfirdn/resample_poly behavior to use Raw CuPy CUDA kernel rather than Numba; Doc updates

## Bug Fixes
- PR #4 - Direct method convolution isn't supported in CuPy, defaulting to NumPy [Examine in future for performance]
- PR #33 - Removes the conda test phase
- PR #37 - Fix docs to include all cuSignal modules
- PR #38 - Fix version in docs configuration

# cuSignal 0.1 (04 Nov 2019)

## New Features

Initial commit of cuSignal featuring support for:

* **Convolution**
  * convolve - all methods other than direct
  * correlate - all methods other than direct
  * convolve2d
  * correlate2d
  * fftconvolve
  * choose_conv_method
* **B-splines**
  * cubic
  * quadratic
  * gauss_spline
* **Filtering**
  * wiener
  * lfiltic
  * hilbert
  * hilbert2
  * resample
  * resample_poly
  * upfirdn
* **Filter Design**
  * bilinear_zpk
  * firwin
  * iirfilter
  * cmplx_sort
* **Waveforms**
  * chirp
  * gausspulse
  * max_len_seq
  * square
* **Window Functions**
  * get_window
  * barthann
  * bartlett
  * blackman
  * blackmanharris
  * bohman
  * boxcar
  * chebwin
  * cosine
  * exponential
  * flattop
  * gaussian
  * general_cosine
  * general_gaussian
  * general_hamming
  * hamming
  * hann
  * kaiser
  * nuttall
  * triang
  * tukey
* **Wavelets**
  * morlet
  * ricker
  * cwt
* **Peak Finding**
  * argrelmin
  * argrelmax
  * rgrelextrema
* **Spectral Analysis**
  * periodogram
  * welch
  * csd
  * coherence
  * spectrogram
  * vectorstrength
  * stft
  * lombscargle
* **Extensions of Scipy Signal**
  * freq_shift - Frequency shift signal<|MERGE_RESOLUTION|>--- conflicted
+++ resolved
@@ -18,11 +18,8 @@
 - PR #213 - Graceful handling of filter tap limit for polyphase channelizer
 - PR #215 - Improve doc formating for filtering operations
 - PR #219 - Add missing pytests
-<<<<<<< HEAD
+- PR #222 - Improved performance for various window functions
 - PR #235 - Improve Wavelets functions performance
-=======
-- PR #222 - Improved performance for various window functions
->>>>>>> f3e72a87
 
 ## Bug Fixes
 - PR #214 - Fix grid-stride loop bug in polyphase channelizer
