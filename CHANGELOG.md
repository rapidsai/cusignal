# cuSignal 0.16.0 (Date TBD)

## New Features
- PR #185 - Add function to translate PyCUDA gpuarray to CuPy ndarray
- PR #195 - Add explicit FIR filter functionality
- PR #199 - Added Ampere support
- PR #208 - Remove CuPy v8 req for Kalman filter
- PR #210 - Add signal scope example to notebooks

## Improvements
- PR #196 - Update README for cuSignal 0.15
- PR #200 - Add if constexpr to binary reader
- PR #202 - Performance improvement to Lombscargle
- PR #203 - Update build process
- PR #207 - Add CUDA 10 compatibility with polyphase channelizer
- PR #211 - Add firfilter and channelize_poly to documentation; remove CPU only version of channelizer
- PR #212 - Add KF to documentation build
- PR #213 - Graceful handling of filter tap limit for polyphase channelizer
- PR #215 - Improve doc formating for filtering operations
- PR #219 - Add missing pytests
- PR #222 - Improved performance for various window functions
- PR #235 - Improve Wavelets functions performance
- PR #242 - Add PyTorch disclaimer to notebook
- PR #243 - Improve Peak Finding function performance

## Bug Fixes
- PR #214 - Fix grid-stride loop bug in polyphase channelizer
- PR #218 - Remove fatbins from source code on GH
- PR #221 - Synchronization issue with cusignal testing 
- PR #237 - Update conda build files so fatbins are generated
- PR #239 - Fix mode issue in peak finding module
<<<<<<< HEAD
- PR #245 - Reduce number of default build architectures
=======
- PR #246 - Remove lfiltic function
>>>>>>> 4a395d71

# cuSignal 0.15.0 (26 Aug 2020)

## New Features
- PR #69 - Multi-point Kalman Filter
- PR #144 - Added AIR-T conda recipe
- PR #119 - Added code of conduct
- PR #122 - GPU accelerated SigMF Reader
- PR #130 - Reorg tests and benchmarks to match #83 code refactor
- PR #136 - Split reader and writer in IO packages and update docs
- PR #146 - Add compatibility with Scipy 1.5.0; Default to SciPy > 1.5
- PR #149 - Update Jetson conda to miniforge, Fix CoC, and Add SciPy Talk
- PR #148 - Load fatbin at runtime
- PR #69 - Multi-point Kalman Filter
- PR #158 - Add debug flag for debugging
- PR #161 - Basic implementation of polyphase channelizer

## Improvements
- PR #112 - Remove Numba kernels
- PR #121 - Add docs build script
- PR #126 - Install dependencies via meta package
- PR #132 - Add IO API guide Jupyter notebook
- PR #133 - Add IO module to cusignal docs
- PR #160 - Update KF functionality
- PR #170 - Combine tests and benchmarks
- PR #173 - Hardcode SOS width
- PR #181 - Added estimation notebook

## Bug Fixes
- PR #164 - Fix typos in the rest of the example code.
- PR #162 - Fix typo in example plotting code
- PR #116 - Fix stream usage on CuPy raw kernels
- PR #124 - Remove cp_stream and autosync
- PR #127 - Fix selected documentation formatting errors
- PR #138 - Fix overflow issues in `upfirdn`
- PR #139 - Fixes packaging of python package
- PR #143 - Fix six package missing with Scipy 1.5
- PR #152 - Fix error in detrend related to missing indexing support with cp.r_
- PR #150 - Fix upfirdn output len for Scipy 1.5
- PR #155 - Update CI local docker build
- PR #153 - Fix issue with incorrect docker image being used in local build script
- PR #157 - Add docs for Kalman Filter
- PR #165 - Fix Kalman Filter version check
- PR #174 - Fix bug in KF script
- PR #175 - Update E2E Notebook for PyTorch 1.4, Fix SegFault
- PR #179 - Fix CuPy 8.0dev CI build error

# cuSignal 0.14 (03 Jun 2020)

## New Features
- PR #43 - Add pytest-benchmarks tests
- PR #48 - Addition of decimate for FIR ftypes
- PR #49 - Add CuPy Module for convolve2d and correlate2d
- PR #51 - Add CuPy Module for lombscargle, along with tests/benchmarks
- PR #62 - Add CuPy Module for 1d convolve and correlate, along with tests/benchmarks
- PR #66 - Add CuPy Module for 2d upfirdn, along with tests/benchmarks
- PR #73 - Local gpuCI build script
- PR #75 - Add accelerated `lfilter` method.
- PR #82 - Implement `autosync` to synchronize raw kernels by default
- PR #99 - Implement `sosfilt` as an alternative to `lfilter`

## Improvements
- PR #40 - Ability to specify time/freq domain for resample.
- PR #45 - Refactor `_signaltools.py` to use new Numba/CuPy framework
- PR #50 - Update README to reorganize install instructions
- PR #55 - Update notebooks to use timeit instead of time
- PR #56 - Ability to precompile select Numba/CuPy kernel on import
- PR #60 - Updated decimate function to use an existing FIR window
- PR #61 - Fix link in README
- PR #65 - Added deprecation warning for Numba kernels
- PR #67 - cuSignal code refactor and documentation update
- PR #71 - README spelling and conda install fixes
- PR #78 - Ported lfilter to CuPy Raw Kernel (only 1D functional)
- PR #83 - Implement code refactor
- PR #84 - Update minimum versions of CuPy and Numba and associated conda envs
- PR #87 - Update lfilter documentation to clarifiy single-threaded perf
- PR #89 - Include data types in tests and benchmarks
- PR #95 - Add `.gitattributes` to remove notebooks from GitHub stats
- PR #97 - Add pytest-benchmark to conda ymls and update conda env name
- PR #98 - Update documentation to show pytest-benchmark usage and link to API docs
- PR #101 - Add notebook testing to CI
- PR #103 - Update notebooks to match new code structure
- PR #110 - Update README for 0.14 release
- PR #113 - Add git commit to conda package

## Bug Fixes
- PR #44 - Fix issues in pytests 
- PR #52 - Mirror API change in Numba 0.49
- PR #70 - Typo fix in docs api.rst that broke build
- PR #93 - Remove `lfilter` due to poor performance in real-time applications
- PR #96 - Move data type check to `_populate_kernel_cache`
- PR #104 - Fix flake8 errors

# cuSignal 0.13 (31 Mar 2020)

## New Features
- PR #6 - Added Simple WFM Demodulation, Jupyter Notebook with SoapySDR integration
- PR #17 - Add conda recipe and gpuCI scripts
- PR #22 - Addition of real and complex cepstrum for speech/acoustic signal processing
- PR #25 - Raw CuPy Module for upfirdn

## Improvements
- PR #5 - Update cuSignal install directions for Windows OS.
- PR #9 - Update cuSignal documentation and Conda install ymls to better support Jetson Devices and prune dependencies
- PR #11 - Update cuSignal structure to match other RAPIDS projects
- PR #20 - Updated conda environment and README file
- PR #26 - Cache raw CuPy kernels in upfirdn
- PR #28 - Add use_numba documentation in upfirdn and resample_poly; remove int support
- PR #29 - Fix typos in README
- PR #30 - Add Apache 2.0 license header to acoustics.py
- PR #31 - Adding stream support and additional data types to upfirdn
- PR #32 - Enable filter coefficient reuse across multiple calls to resample_poly and performance bug fixes
- PR #34 - Implement CuPy kernels as module object and templating
- PR #35 - Make upfirdn's kernel caching more generic; support 2D
- PR #36 - Set default upfirdn/resample_poly behavior to use Raw CuPy CUDA kernel rather than Numba; Doc updates

## Bug Fixes
- PR #4 - Direct method convolution isn't supported in CuPy, defaulting to NumPy [Examine in future for performance]
- PR #33 - Removes the conda test phase
- PR #37 - Fix docs to include all cuSignal modules
- PR #38 - Fix version in docs configuration

# cuSignal 0.1 (04 Nov 2019)

## New Features

Initial commit of cuSignal featuring support for:

* **Convolution**
  * convolve - all methods other than direct
  * correlate - all methods other than direct
  * convolve2d
  * correlate2d
  * fftconvolve
  * choose_conv_method
* **B-splines**
  * cubic
  * quadratic
  * gauss_spline
* **Filtering**
  * wiener
  * lfiltic
  * hilbert
  * hilbert2
  * resample
  * resample_poly
  * upfirdn
* **Filter Design**
  * bilinear_zpk
  * firwin
  * iirfilter
  * cmplx_sort
* **Waveforms**
  * chirp
  * gausspulse
  * max_len_seq
  * square
* **Window Functions**
  * get_window
  * barthann
  * bartlett
  * blackman
  * blackmanharris
  * bohman
  * boxcar
  * chebwin
  * cosine
  * exponential
  * flattop
  * gaussian
  * general_cosine
  * general_gaussian
  * general_hamming
  * hamming
  * hann
  * kaiser
  * nuttall
  * triang
  * tukey
* **Wavelets**
  * morlet
  * ricker
  * cwt
* **Peak Finding**
  * argrelmin
  * argrelmax
  * rgrelextrema
* **Spectral Analysis**
  * periodogram
  * welch
  * csd
  * coherence
  * spectrogram
  * vectorstrength
  * stft
  * lombscargle
* **Extensions of Scipy Signal**
  * freq_shift - Frequency shift signal<|MERGE_RESOLUTION|>--- conflicted
+++ resolved
@@ -29,11 +29,8 @@
 - PR #221 - Synchronization issue with cusignal testing 
 - PR #237 - Update conda build files so fatbins are generated
 - PR #239 - Fix mode issue in peak finding module
-<<<<<<< HEAD
 - PR #245 - Reduce number of default build architectures
-=======
 - PR #246 - Remove lfiltic function
->>>>>>> 4a395d71
 
 # cuSignal 0.15.0 (26 Aug 2020)
 
