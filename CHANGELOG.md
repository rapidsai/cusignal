# cuSignal 0.16.0 (Date TBD)

## New Features
- PR #185 - Add function to translate PyCUDA gpuarray to CuPy ndarray
- PR #195 - Add explicit FIR filter functionality
- PR #199 - Added Ampere support
- PR #208 - Remove CuPy v8 req for Kalman filter
- PR #210 - Add signal scope example to notebooks

## Improvements
- PR #196 - Update README for cuSignal 0.15
- PR #200 - Add if constexpr to binary reader
- PR #202 - Performance improvement to Lombscargle
- PR #203 - Update build process
- PR #207 - Add CUDA 10 compatibility with polyphase channelizer
- PR #211 - Add firfilter and channelize_poly to documentation; remove CPU only version of channelizer
- PR #212 - Add KF to documentation build
- PR #213 - Graceful handling of filter tap limit for polyphase channelizer
- PR #215 - Improve doc formating for filtering operations
- PR #219 - Add missing pytests
- PR #222 - Improved performance for various window functions
- PR #235 - Improve Wavelets functions performance
- PR #236 - Improve Bsplines functions performance
- PR #242 - Add PyTorch disclaimer to notebook
- PR #243 - Improve Peak Finding function performance
- PR #249 - Update README to add SDR integration instructions and improved install clarity
- PR #250 - Update ci/local/README.md
- PR #256 - Update to CuPy 8.0.0
- PR #260 - Optimize waveform functions

## Bug Fixes
- PR #214 - Fix grid-stride loop bug in polyphase channelizer
- PR #218 - Remove fatbins from source code on GH
- PR #221 - Synchronization issue with cusignal testing 
- PR #237 - Update conda build files so fatbins are generated
- PR #239 - Fix mode issue in peak finding module
- PR #245 - Reduce number of default build architectures
- PR #246 - Remove lfiltic function
- PR #248 - Fix channelizer bugs
- PR #254 - Use CuPy v8 FFT cache plan
- PR #259 - Fix notebook error handling in gpuCI
<<<<<<< HEAD
- PR #263 - Remove precompile_kernels() from io_examples

=======
- PR #264 - Fix Build error w/ nvidia-smi
>>>>>>> 3b71ffe5

# cuSignal 0.15.0 (26 Aug 2020)

## New Features
- PR #69 - Multi-point Kalman Filter
- PR #144 - Added AIR-T conda recipe
- PR #119 - Added code of conduct
- PR #122 - GPU accelerated SigMF Reader
- PR #130 - Reorg tests and benchmarks to match #83 code refactor
- PR #136 - Split reader and writer in IO packages and update docs
- PR #146 - Add compatibility with Scipy 1.5.0; Default to SciPy > 1.5
- PR #149 - Update Jetson conda to miniforge, Fix CoC, and Add SciPy Talk
- PR #148 - Load fatbin at runtime
- PR #69 - Multi-point Kalman Filter
- PR #158 - Add debug flag for debugging
- PR #161 - Basic implementation of polyphase channelizer

## Improvements
- PR #112 - Remove Numba kernels
- PR #121 - Add docs build script
- PR #126 - Install dependencies via meta package
- PR #132 - Add IO API guide Jupyter notebook
- PR #133 - Add IO module to cusignal docs
- PR #160 - Update KF functionality
- PR #170 - Combine tests and benchmarks
- PR #173 - Hardcode SOS width
- PR #181 - Added estimation notebook

## Bug Fixes
- PR #164 - Fix typos in the rest of the example code.
- PR #162 - Fix typo in example plotting code
- PR #116 - Fix stream usage on CuPy raw kernels
- PR #124 - Remove cp_stream and autosync
- PR #127 - Fix selected documentation formatting errors
- PR #138 - Fix overflow issues in `upfirdn`
- PR #139 - Fixes packaging of python package
- PR #143 - Fix six package missing with Scipy 1.5
- PR #152 - Fix error in detrend related to missing indexing support with cp.r_
- PR #150 - Fix upfirdn output len for Scipy 1.5
- PR #155 - Update CI local docker build
- PR #153 - Fix issue with incorrect docker image being used in local build script
- PR #157 - Add docs for Kalman Filter
- PR #165 - Fix Kalman Filter version check
- PR #174 - Fix bug in KF script
- PR #175 - Update E2E Notebook for PyTorch 1.4, Fix SegFault
- PR #179 - Fix CuPy 8.0dev CI build error

# cuSignal 0.14 (03 Jun 2020)

## New Features
- PR #43 - Add pytest-benchmarks tests
- PR #48 - Addition of decimate for FIR ftypes
- PR #49 - Add CuPy Module for convolve2d and correlate2d
- PR #51 - Add CuPy Module for lombscargle, along with tests/benchmarks
- PR #62 - Add CuPy Module for 1d convolve and correlate, along with tests/benchmarks
- PR #66 - Add CuPy Module for 2d upfirdn, along with tests/benchmarks
- PR #73 - Local gpuCI build script
- PR #75 - Add accelerated `lfilter` method.
- PR #82 - Implement `autosync` to synchronize raw kernels by default
- PR #99 - Implement `sosfilt` as an alternative to `lfilter`

## Improvements
- PR #40 - Ability to specify time/freq domain for resample.
- PR #45 - Refactor `_signaltools.py` to use new Numba/CuPy framework
- PR #50 - Update README to reorganize install instructions
- PR #55 - Update notebooks to use timeit instead of time
- PR #56 - Ability to precompile select Numba/CuPy kernel on import
- PR #60 - Updated decimate function to use an existing FIR window
- PR #61 - Fix link in README
- PR #65 - Added deprecation warning for Numba kernels
- PR #67 - cuSignal code refactor and documentation update
- PR #71 - README spelling and conda install fixes
- PR #78 - Ported lfilter to CuPy Raw Kernel (only 1D functional)
- PR #83 - Implement code refactor
- PR #84 - Update minimum versions of CuPy and Numba and associated conda envs
- PR #87 - Update lfilter documentation to clarifiy single-threaded perf
- PR #89 - Include data types in tests and benchmarks
- PR #95 - Add `.gitattributes` to remove notebooks from GitHub stats
- PR #97 - Add pytest-benchmark to conda ymls and update conda env name
- PR #98 - Update documentation to show pytest-benchmark usage and link to API docs
- PR #101 - Add notebook testing to CI
- PR #103 - Update notebooks to match new code structure
- PR #110 - Update README for 0.14 release
- PR #113 - Add git commit to conda package

## Bug Fixes
- PR #44 - Fix issues in pytests 
- PR #52 - Mirror API change in Numba 0.49
- PR #70 - Typo fix in docs api.rst that broke build
- PR #93 - Remove `lfilter` due to poor performance in real-time applications
- PR #96 - Move data type check to `_populate_kernel_cache`
- PR #104 - Fix flake8 errors

# cuSignal 0.13 (31 Mar 2020)

## New Features
- PR #6 - Added Simple WFM Demodulation, Jupyter Notebook with SoapySDR integration
- PR #17 - Add conda recipe and gpuCI scripts
- PR #22 - Addition of real and complex cepstrum for speech/acoustic signal processing
- PR #25 - Raw CuPy Module for upfirdn

## Improvements
- PR #5 - Update cuSignal install directions for Windows OS.
- PR #9 - Update cuSignal documentation and Conda install ymls to better support Jetson Devices and prune dependencies
- PR #11 - Update cuSignal structure to match other RAPIDS projects
- PR #20 - Updated conda environment and README file
- PR #26 - Cache raw CuPy kernels in upfirdn
- PR #28 - Add use_numba documentation in upfirdn and resample_poly; remove int support
- PR #29 - Fix typos in README
- PR #30 - Add Apache 2.0 license header to acoustics.py
- PR #31 - Adding stream support and additional data types to upfirdn
- PR #32 - Enable filter coefficient reuse across multiple calls to resample_poly and performance bug fixes
- PR #34 - Implement CuPy kernels as module object and templating
- PR #35 - Make upfirdn's kernel caching more generic; support 2D
- PR #36 - Set default upfirdn/resample_poly behavior to use Raw CuPy CUDA kernel rather than Numba; Doc updates

## Bug Fixes
- PR #4 - Direct method convolution isn't supported in CuPy, defaulting to NumPy [Examine in future for performance]
- PR #33 - Removes the conda test phase
- PR #37 - Fix docs to include all cuSignal modules
- PR #38 - Fix version in docs configuration

# cuSignal 0.1 (04 Nov 2019)

## New Features

Initial commit of cuSignal featuring support for:

* **Convolution**
  * convolve - all methods other than direct
  * correlate - all methods other than direct
  * convolve2d
  * correlate2d
  * fftconvolve
  * choose_conv_method
* **B-splines**
  * cubic
  * quadratic
  * gauss_spline
* **Filtering**
  * wiener
  * lfiltic
  * hilbert
  * hilbert2
  * resample
  * resample_poly
  * upfirdn
* **Filter Design**
  * bilinear_zpk
  * firwin
  * iirfilter
  * cmplx_sort
* **Waveforms**
  * chirp
  * gausspulse
  * max_len_seq
  * square
* **Window Functions**
  * get_window
  * barthann
  * bartlett
  * blackman
  * blackmanharris
  * bohman
  * boxcar
  * chebwin
  * cosine
  * exponential
  * flattop
  * gaussian
  * general_cosine
  * general_gaussian
  * general_hamming
  * hamming
  * hann
  * kaiser
  * nuttall
  * triang
  * tukey
* **Wavelets**
  * morlet
  * ricker
  * cwt
* **Peak Finding**
  * argrelmin
  * argrelmax
  * rgrelextrema
* **Spectral Analysis**
  * periodogram
  * welch
  * csd
  * coherence
  * spectrogram
  * vectorstrength
  * stft
  * lombscargle
* **Extensions of Scipy Signal**
  * freq_shift - Frequency shift signal<|MERGE_RESOLUTION|>--- conflicted
+++ resolved
@@ -39,12 +39,8 @@
 - PR #248 - Fix channelizer bugs
 - PR #254 - Use CuPy v8 FFT cache plan
 - PR #259 - Fix notebook error handling in gpuCI
-<<<<<<< HEAD
 - PR #263 - Remove precompile_kernels() from io_examples
-
-=======
 - PR #264 - Fix Build error w/ nvidia-smi
->>>>>>> 3b71ffe5
 
 # cuSignal 0.15.0 (26 Aug 2020)
 
