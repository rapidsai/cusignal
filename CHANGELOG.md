<<<<<<< HEAD
# cuSignal 22.06.00 (Date TBD)

Please see https://github.com/rapidsai/cusignal/releases/tag/v22.06.00a for the latest changes to this development branch.

# cuSignal 22.04.00 (Date TBD)
=======
# cuSignal 22.04.00 (6 Apr 2022)
>>>>>>> ad020930

## 🐛 Bug Fixes

- Fix docs builds ([#455](https://github.com/rapidsai/cusignal/pull/455)) [@ajschmidt8](https://github.com/ajschmidt8)

## 📖 Documentation

- Fixes a list of minor errors in the example codes #457 ([#458](https://github.com/rapidsai/cusignal/pull/458)) [@sosae0](https://github.com/sosae0)

## 🚀 New Features

- adding complex parameter to chirp and additional tests ([#450](https://github.com/rapidsai/cusignal/pull/450)) [@mnicely](https://github.com/mnicely)

## 🛠️ Improvements

- Temporarily disable new `ops-bot` functionality ([#465](https://github.com/rapidsai/cusignal/pull/465)) [@ajschmidt8](https://github.com/ajschmidt8)
- Add `.github/ops-bot.yaml` config file ([#463](https://github.com/rapidsai/cusignal/pull/463)) [@ajschmidt8](https://github.com/ajschmidt8)
- correlation lags function ([#459](https://github.com/rapidsai/cusignal/pull/459)) [@sosae0](https://github.com/sosae0)

# cuSignal 22.02.00 (2 Feb 2022)

## 🛠️ Improvements

- Allow CuPy 10 ([#448](https://github.com/rapidsai/cusignal/pull/448)) [@jakirkham](https://github.com/jakirkham)
- Speedup: Single-precision hilbert, resample, and lfilter_zi. ([#447](https://github.com/rapidsai/cusignal/pull/447)) [@luigifcruz](https://github.com/luigifcruz)
- Add Nemo Machine Translation to SDR Notebook ([#445](https://github.com/rapidsai/cusignal/pull/445)) [@awthomp](https://github.com/awthomp)
- Add citrinet and fm_demod cusignal function to notebook ([#444](https://github.com/rapidsai/cusignal/pull/444)) [@awthomp](https://github.com/awthomp)
- Add FM Demodulation to cuSignal ([#443](https://github.com/rapidsai/cusignal/pull/443)) [@awthomp](https://github.com/awthomp)
- Revamp Offline RTL-SDR Notebook - FM Demod and NeMo Speech to Text ([#442](https://github.com/rapidsai/cusignal/pull/442)) [@awthomp](https://github.com/awthomp)
- Bypass Covariance Matrix Calculation if Supplied in MVDR Beamformer ([#437](https://github.com/rapidsai/cusignal/pull/437)) [@awthomp](https://github.com/awthomp)

# cuSignal 21.12.00 (9 Dec 2021)

## 🐛 Bug Fixes

- Data type conversion for cwt. ([#429](https://github.com/rapidsai/cusignal/pull/429)) [@shevateng0](https://github.com/shevateng0)
- Fix indexing error in CWT ([#425](https://github.com/rapidsai/cusignal/pull/425)) [@awthomp](https://github.com/awthomp)

## 📖 Documentation

- Use PyData Sphinx Theme for Generated Documentation ([#436](https://github.com/rapidsai/cusignal/pull/436)) [@cmpadden](https://github.com/cmpadden)
- Doc fix for FIR Filters ([#426](https://github.com/rapidsai/cusignal/pull/426)) [@awthomp](https://github.com/awthomp)

## 🛠️ Improvements

- Fix Changelog Merge Conflicts for `branch-21.12` ([#439](https://github.com/rapidsai/cusignal/pull/439)) [@ajschmidt8](https://github.com/ajschmidt8)
- remove use_numba from notebooks - deprecated ([#433](https://github.com/rapidsai/cusignal/pull/433)) [@awthomp](https://github.com/awthomp)
- Allow complex wavelet output for morlet2 ([#428](https://github.com/rapidsai/cusignal/pull/428)) [@shevateng0](https://github.com/shevateng0)

# cuSignal 21.10.00 (7 Oct 2021)

## 🐛 Bug Fixes

- Change type check to use isinstance instead of str compare ([#415](https://github.com/rapidsai/cusignal/pull/415)) [@jrc-exp](https://github.com/jrc-exp)

## 📖 Documentation

- Fix typo in readme ([#413](https://github.com/rapidsai/cusignal/pull/413)) [@awthomp](https://github.com/awthomp)
- Add citation file ([#412](https://github.com/rapidsai/cusignal/pull/412)) [@awthomp](https://github.com/awthomp)
- README overhaul ([#411](https://github.com/rapidsai/cusignal/pull/411)) [@awthomp](https://github.com/awthomp)

## 🛠️ Improvements

- Fix Forward-Merge Conflicts ([#417](https://github.com/rapidsai/cusignal/pull/417)) [@ajschmidt8](https://github.com/ajschmidt8)
- Adding CFAR ([#409](https://github.com/rapidsai/cusignal/pull/409)) [@mbolding3](https://github.com/mbolding3)
- support space in workspace ([#349](https://github.com/rapidsai/cusignal/pull/349)) [@jolorunyomi](https://github.com/jolorunyomi)

# cuSignal 21.08.00 (4 Aug 2021)

## 🐛 Bug Fixes

- Remove pytorch from cusignal CI/CD ([#404](https://github.com/rapidsai/cusignal/pull/404)) [@awthomp](https://github.com/awthomp)
- fix firwin bug where fs is ignored if nyq provided ([#400](https://github.com/rapidsai/cusignal/pull/400)) [@awthomp](https://github.com/awthomp)
- Fixed imaginary part being removed in delay mode of ambgfun ([#397](https://github.com/rapidsai/cusignal/pull/397)) [@cliffburdick](https://github.com/cliffburdick)

## 🛠️ Improvements

- mvdr perf optimizations and addition of elementwise divide kernel ([#403](https://github.com/rapidsai/cusignal/pull/403)) [@awthomp](https://github.com/awthomp)
- Update sphinx config ([#395](https://github.com/rapidsai/cusignal/pull/395)) [@ajschmidt8](https://github.com/ajschmidt8)
- Add Ambiguity Function (ambgfun) ([#393](https://github.com/rapidsai/cusignal/pull/393)) [@awthomp](https://github.com/awthomp)
- Fix `21.08` forward-merge conflicts ([#392](https://github.com/rapidsai/cusignal/pull/392)) [@ajschmidt8](https://github.com/ajschmidt8)
- Adding MVDR (Capon) Beamformer ([#383](https://github.com/rapidsai/cusignal/pull/383)) [@awthomp](https://github.com/awthomp)
- Fix merge conflicts ([#379](https://github.com/rapidsai/cusignal/pull/379)) [@ajschmidt8](https://github.com/ajschmidt8)

# cuSignal 21.06.00 (9 Jun 2021)

## 🛠️ Improvements

- Perf Improvements for UPFIRDN ([#378](https://github.com/rapidsai/cusignal/pull/378)) [@mnicely](https://github.com/mnicely)
- Perf Improvements to SOS Filter ([#377](https://github.com/rapidsai/cusignal/pull/377)) [@mnicely](https://github.com/mnicely)
- Update environment variable used to determine `cuda_version` ([#376](https://github.com/rapidsai/cusignal/pull/376)) [@ajschmidt8](https://github.com/ajschmidt8)
- Update `CHANGELOG.md` links for calver ([#373](https://github.com/rapidsai/cusignal/pull/373)) [@ajschmidt8](https://github.com/ajschmidt8)
- Merge `branch-0.19` into `branch-21.06` ([#372](https://github.com/rapidsai/cusignal/pull/372)) [@ajschmidt8](https://github.com/ajschmidt8)
- Update docs build script ([#369](https://github.com/rapidsai/cusignal/pull/369)) [@ajschmidt8](https://github.com/ajschmidt8)

# cuSignal 0.19.0 (21 Apr 2021)

## 🐛 Bug Fixes

- Fix bug in casting array to cupy ([#340](https://github.com/rapidsai/cusignal/pull/340)) [@awthomp](https://github.com/awthomp)

## 🚀 New Features

- Add morlet2 ([#336](https://github.com/rapidsai/cusignal/pull/336)) [@mnicely](https://github.com/mnicely)
- Increment Max CuPy Version in CI ([#328](https://github.com/rapidsai/cusignal/pull/328)) [@awthomp](https://github.com/awthomp)

## 🛠️ Improvements

- Add cusignal source dockerfile ([#343](https://github.com/rapidsai/cusignal/pull/343)) [@awthomp](https://github.com/awthomp)
- Update min scipy and cupy versions ([#339](https://github.com/rapidsai/cusignal/pull/339)) [@awthomp](https://github.com/awthomp)
- Add Taylor window ([#338](https://github.com/rapidsai/cusignal/pull/338)) [@mnicely](https://github.com/mnicely)
- Skip online signal processing tools testing ([#337](https://github.com/rapidsai/cusignal/pull/337)) [@awthomp](https://github.com/awthomp)
- Add 2D grid-stride loop to fix BUG 295 ([#335](https://github.com/rapidsai/cusignal/pull/335)) [@mnicely](https://github.com/mnicely)
- Update Changelog Link ([#334](https://github.com/rapidsai/cusignal/pull/334)) [@ajschmidt8](https://github.com/ajschmidt8)
- Fix bug in bin_reader that ignored dtype ([#333](https://github.com/rapidsai/cusignal/pull/333)) [@awthomp](https://github.com/awthomp)
- Remove six dependency ([#332](https://github.com/rapidsai/cusignal/pull/332)) [@awthomp](https://github.com/awthomp)
- Prepare Changelog for Automation ([#331](https://github.com/rapidsai/cusignal/pull/331)) [@ajschmidt8](https://github.com/ajschmidt8)
- Update 0.18 changelog entry ([#330](https://github.com/rapidsai/cusignal/pull/330)) [@ajschmidt8](https://github.com/ajschmidt8)
- Fix merge conflicts in #315 ([#316](https://github.com/rapidsai/cusignal/pull/316)) [@ajschmidt8](https://github.com/ajschmidt8)

# cuSignal 0.18.0 (24 Feb 2021)

## Bug Fixes 🐛

- Fix labeler.yml GitHub Action (#301) @ajschmidt8
- Fix Branch 0.18 merge 0.17 (#298) @BradReesWork

## Documentation 📖

- Add WSL instructions for cuSignal Windows Builds (#323) @awthomp
- Fix Radar API Docs (#311) @awthomp
- Update cuSignal Documentation to Include Radar Functions (#309) @awthomp
- Specify CuPy install time on Jetson Platform (#306) @awthomp
- Update README to optimize CuPy build time on Jetson (#305) @awthomp

## New Features 🚀

- Include scaffolding for new radar/phased array module and add new pulse compression feature (#300) @awthomp

## Improvements 🛠️

- Update stale GHA with exemptions &amp; new labels (#321) @mike-wendt
- Add GHA to mark issues/prs as stale/rotten (#319) @Ethyling
- Prepare Changelog for Automation (#314) @ajschmidt8
- Auto-label PRs based on their content (#313) @jolorunyomi
- Fix typo in convolution jupyter notebook example (#310) @awthomp
- Add Pulse-Doppler Processing to radartools (#307) @awthomp
- Create labeler.yml (#299) @jolorunyomi
- Clarify GPU timing in E2E Jupyter Notebook (#297) @awthomp
- Bump cuSignal Version (#296) @awthomp

# cuSignal 0.17.0 (10 Dec 2020)

## New Features
- PR #241 - Add inverse_complex_cepstrum and minimum_phase to acoustics module
- PR #270 - Add second and third order convolutions as convolve1d2o and convolve1d3o 
- PR #274 - Add nightly benchmarks to CI

## Improvements
- PR #267 - Various optimization across all functions
- PR #271 - Increase robustness of testing
- PR #280 - Fixing issue when reading sigmf data from parent folder
- PR #282 - Update README to reflect current versions

## Bug Fixes
- PR #272 Fix bug in gausspulse
- PR #275 Improve gpuCI Scripts
- PR #281 Fix erroneous path in CI scripts
- PR #286 Update conda install command in notebook

# cuSignal 0.16.0 (21 Oct 2020)

## New Features
- PR #185 - Add function to translate PyCUDA gpuarray to CuPy ndarray
- PR #195 - Add explicit FIR filter functionality
- PR #199 - Added Ampere support
- PR #208 - Remove CuPy v8 req for Kalman filter
- PR #210 - Add signal scope example to notebooks

## Improvements
- PR #196 - Update README for cuSignal 0.15
- PR #200 - Add if constexpr to binary reader
- PR #202 - Performance improvement to Lombscargle
- PR #203 - Update build process
- PR #207 - Add CUDA 10 compatibility with polyphase channelizer
- PR #211 - Add firfilter and channelize_poly to documentation; remove CPU only version of channelizer
- PR #212 - Add KF to documentation build
- PR #213 - Graceful handling of filter tap limit for polyphase channelizer
- PR #215 - Improve doc formating for filtering operations
- PR #219 - Add missing pytests
- PR #222 - Improved performance for various window functions
- PR #235 - Improve Wavelets functions performance
- PR #236 - Improve Bsplines functions performance
- PR #242 - Add PyTorch disclaimer to notebook
- PR #243 - Improve Peak Finding function performance
- PR #249 - Update README to add SDR integration instructions and improved install clarity
- PR #250 - Update ci/local/README.md
- PR #256 - Update to CuPy 8.0.0
- PR #260 - Optimize waveform functions

## Bug Fixes
- PR #214 - Fix grid-stride loop bug in polyphase channelizer
- PR #218 - Remove fatbins from source code on GH
- PR #221 - Synchronization issue with cusignal testing
- PR #237 - Update conda build files so fatbins are generated
- PR #239 - Fix mode issue in peak finding module
- PR #245 - Reduce number of default build architectures
- PR #246 - Remove lfiltic function
- PR #248 - Fix channelizer bugs
- PR #254 - Use CuPy v8 FFT cache plan
- PR #259 - Fix notebook error handling in gpuCI
- PR #263 - Remove precompile_kernels() from io_examples
- PR #264 - Fix Build error w/ nvidia-smi

# cuSignal 0.15.0 (26 Aug 2020)

## New Features
- PR #69 - Multi-point Kalman Filter
- PR #144 - Added AIR-T conda recipe
- PR #119 - Added code of conduct
- PR #122 - GPU accelerated SigMF Reader
- PR #130 - Reorg tests and benchmarks to match #83 code refactor
- PR #136 - Split reader and writer in IO packages and update docs
- PR #146 - Add compatibility with Scipy 1.5.0; Default to SciPy > 1.5
- PR #149 - Update Jetson conda to miniforge, Fix CoC, and Add SciPy Talk
- PR #148 - Load fatbin at runtime
- PR #69 - Multi-point Kalman Filter
- PR #158 - Add debug flag for debugging
- PR #161 - Basic implementation of polyphase channelizer

## Improvements
- PR #112 - Remove Numba kernels
- PR #121 - Add docs build script
- PR #126 - Install dependencies via meta package
- PR #132 - Add IO API guide Jupyter notebook
- PR #133 - Add IO module to cusignal docs
- PR #160 - Update KF functionality
- PR #170 - Combine tests and benchmarks
- PR #173 - Hardcode SOS width
- PR #181 - Added estimation notebook

## Bug Fixes
- PR #164 - Fix typos in the rest of the example code.
- PR #162 - Fix typo in example plotting code
- PR #116 - Fix stream usage on CuPy raw kernels
- PR #124 - Remove cp_stream and autosync
- PR #127 - Fix selected documentation formatting errors
- PR #138 - Fix overflow issues in `upfirdn`
- PR #139 - Fixes packaging of python package
- PR #143 - Fix six package missing with Scipy 1.5
- PR #152 - Fix error in detrend related to missing indexing support with cp.r_
- PR #150 - Fix upfirdn output len for Scipy 1.5
- PR #155 - Update CI local docker build
- PR #153 - Fix issue with incorrect docker image being used in local build script
- PR #157 - Add docs for Kalman Filter
- PR #165 - Fix Kalman Filter version check
- PR #174 - Fix bug in KF script
- PR #175 - Update E2E Notebook for PyTorch 1.4, Fix SegFault
- PR #179 - Fix CuPy 8.0dev CI build error

# cuSignal 0.14 (03 Jun 2020)

## New Features
- PR #43 - Add pytest-benchmarks tests
- PR #48 - Addition of decimate for FIR ftypes
- PR #49 - Add CuPy Module for convolve2d and correlate2d
- PR #51 - Add CuPy Module for lombscargle, along with tests/benchmarks
- PR #62 - Add CuPy Module for 1d convolve and correlate, along with tests/benchmarks
- PR #66 - Add CuPy Module for 2d upfirdn, along with tests/benchmarks
- PR #73 - Local gpuCI build script
- PR #75 - Add accelerated `lfilter` method.
- PR #82 - Implement `autosync` to synchronize raw kernels by default
- PR #99 - Implement `sosfilt` as an alternative to `lfilter`

## Improvements
- PR #40 - Ability to specify time/freq domain for resample.
- PR #45 - Refactor `_signaltools.py` to use new Numba/CuPy framework
- PR #50 - Update README to reorganize install instructions
- PR #55 - Update notebooks to use timeit instead of time
- PR #56 - Ability to precompile select Numba/CuPy kernel on import
- PR #60 - Updated decimate function to use an existing FIR window
- PR #61 - Fix link in README
- PR #65 - Added deprecation warning for Numba kernels
- PR #67 - cuSignal code refactor and documentation update
- PR #71 - README spelling and conda install fixes
- PR #78 - Ported lfilter to CuPy Raw Kernel (only 1D functional)
- PR #83 - Implement code refactor
- PR #84 - Update minimum versions of CuPy and Numba and associated conda envs
- PR #87 - Update lfilter documentation to clarifiy single-threaded perf
- PR #89 - Include data types in tests and benchmarks
- PR #95 - Add `.gitattributes` to remove notebooks from GitHub stats
- PR #97 - Add pytest-benchmark to conda ymls and update conda env name
- PR #98 - Update documentation to show pytest-benchmark usage and link to API docs
- PR #101 - Add notebook testing to CI
- PR #103 - Update notebooks to match new code structure
- PR #110 - Update README for 0.14 release
- PR #113 - Add git commit to conda package

## Bug Fixes
- PR #44 - Fix issues in pytests
- PR #52 - Mirror API change in Numba 0.49
- PR #70 - Typo fix in docs api.rst that broke build
- PR #93 - Remove `lfilter` due to poor performance in real-time applications
- PR #96 - Move data type check to `_populate_kernel_cache`
- PR #104 - Fix flake8 errors

# cuSignal 0.13 (31 Mar 2020)

## New Features
- PR #6 - Added Simple WFM Demodulation, Jupyter Notebook with SoapySDR integration
- PR #17 - Add conda recipe and gpuCI scripts
- PR #22 - Addition of real and complex cepstrum for speech/acoustic signal processing
- PR #25 - Raw CuPy Module for upfirdn

## Improvements
- PR #5 - Update cuSignal install directions for Windows OS.
- PR #9 - Update cuSignal documentation and Conda install ymls to better support Jetson Devices and prune dependencies
- PR #11 - Update cuSignal structure to match other RAPIDS projects
- PR #20 - Updated conda environment and README file
- PR #26 - Cache raw CuPy kernels in upfirdn
- PR #28 - Add use_numba documentation in upfirdn and resample_poly; remove int support
- PR #29 - Fix typos in README
- PR #30 - Add Apache 2.0 license header to acoustics.py
- PR #31 - Adding stream support and additional data types to upfirdn
- PR #32 - Enable filter coefficient reuse across multiple calls to resample_poly and performance bug fixes
- PR #34 - Implement CuPy kernels as module object and templating
- PR #35 - Make upfirdn's kernel caching more generic; support 2D
- PR #36 - Set default upfirdn/resample_poly behavior to use Raw CuPy CUDA kernel rather than Numba; Doc updates

## Bug Fixes
- PR #4 - Direct method convolution isn't supported in CuPy, defaulting to NumPy [Examine in future for performance]
- PR #33 - Removes the conda test phase
- PR #37 - Fix docs to include all cuSignal modules
- PR #38 - Fix version in docs configuration

# cuSignal 0.1 (04 Nov 2019)

## New Features

Initial commit of cuSignal featuring support for:

* **Convolution**
  * convolve - all methods other than direct
  * correlate - all methods other than direct
  * convolve2d
  * correlate2d
  * fftconvolve
  * choose_conv_method
* **B-splines**
  * cubic
  * quadratic
  * gauss_spline
* **Filtering**
  * wiener
  * lfiltic
  * hilbert
  * hilbert2
  * resample
  * resample_poly
  * upfirdn
* **Filter Design**
  * bilinear_zpk
  * firwin
  * iirfilter
  * cmplx_sort
* **Waveforms**
  * chirp
  * gausspulse
  * max_len_seq
  * square
* **Window Functions**
  * get_window
  * barthann
  * bartlett
  * blackman
  * blackmanharris
  * bohman
  * boxcar
  * chebwin
  * cosine
  * exponential
  * flattop
  * gaussian
  * general_cosine
  * general_gaussian
  * general_hamming
  * hamming
  * hann
  * kaiser
  * nuttall
  * triang
  * tukey
* **Wavelets**
  * morlet
  * ricker
  * cwt
* **Peak Finding**
  * argrelmin
  * argrelmax
  * rgrelextrema
* **Spectral Analysis**
  * periodogram
  * welch
  * csd
  * coherence
  * spectrogram
  * vectorstrength
  * stft
  * lombscargle
* **Extensions of Scipy Signal**
  * freq_shift - Frequency shift signal<|MERGE_RESOLUTION|>--- conflicted
+++ resolved
@@ -1,12 +1,8 @@
-<<<<<<< HEAD
 # cuSignal 22.06.00 (Date TBD)
 
 Please see https://github.com/rapidsai/cusignal/releases/tag/v22.06.00a for the latest changes to this development branch.
 
-# cuSignal 22.04.00 (Date TBD)
-=======
 # cuSignal 22.04.00 (6 Apr 2022)
->>>>>>> ad020930
 
 ## 🐛 Bug Fixes
 
