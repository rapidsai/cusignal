# cuSignal 0.14 (Date TBD)

## New Features
- PR #43 - Add pytest-benchmarks tests
- PR #48 - Addition of decimate for FIR ftypes
- PR #49 - Add CuPy Module for convolve2d and correlate2d
- PR #51 - Add CuPy Module for lombscargle, along with tests/benchmarks

## Improvements
- PR #40 - Ability to specify time/freq domain for resample.
- PR #45 - Refactor `_signaltools.py` to use new Numba/CuPy framework
- PR #50 - Update README to reorganize install instructions

## Bug Fixes
<<<<<<< HEAD
- PR #44 - Fix issues in pytests 
- PR #52 - Mirror API change in Numba 0.49
=======
- PR #44 - Fix issues in pytests
>>>>>>> a7c86e06

# cuSignal 0.13 (31 Mar 2020)

## New Features
- PR #6 - Added Simple WFM Demodulation, Jupyter Notebook with SoapySDR integration
- PR #17 - Add conda recipe and gpuCI scripts
- PR #22 - Addition of real and complex cepstrum for speech/acoustic signal processing
- PR #25 - Raw CuPy Module for upfirdn

## Improvements
- PR #5 - Update cuSignal install directions for Windows OS.
- PR #9 - Update cuSignal documentation and Conda install ymls to better support Jetson Devices and prune dependencies
- PR #11 - Update cuSignal structure to match other RAPIDS projects
- PR #20 - Updated conda environment and README file
- PR #26 - Cache raw CuPy kernels in upfirdn
- PR #28 - Add use_numba documentation in upfirdn and resample_poly; remove int support
- PR #29 - Fix typos in README
- PR #30 - Add Apache 2.0 license header to acoustics.py
- PR #31 - Adding stream support and additional data types to upfirdn
- PR #32 - Enable filter coefficient reuse across multiple calls to resample_poly and performance bug fixes
- PR #34 - Implement CuPy kernels as module object and templating
- PR #35 - Make upfirdn's kernel caching more generic; support 2D
- PR #36 - Set default upfirdn/resample_poly behavior to use Raw CuPy CUDA kernel rather than Numba; Doc updates

## Bug Fixes
- PR #4 - Direct method convolution isn't supported in CuPy, defaulting to NumPy [Examine in future for performance]
- PR #33 - Removes the conda test phase
- PR #37 - Fix docs to include all cuSignal modules
- PR #38 - Fix version in docs configuration

# cuSignal 0.1 (04 Nov 2019)

## New Features

Initial commit of cuSignal featuring support for:

* **Convolution**
  * convolve - all methods other than direct
  * correlate - all methods other than direct
  * convolve2d
  * correlate2d
  * fftconvolve
  * choose_conv_method
* **B-splines**
  * cubic
  * quadratic
  * gauss_spline
* **Filtering**
  * wiener
  * lfiltic
  * hilbert
  * hilbert2
  * resample
  * resample_poly
  * upfirdn
* **Filter Design**
  * bilinear_zpk
  * firwin
  * iirfilter
  * cmplx_sort
* **Waveforms**
  * chirp
  * gausspulse
  * max_len_seq
  * square
* **Window Functions**
  * get_window
  * barthann
  * bartlett
  * blackman
  * blackmanharris
  * bohman
  * boxcar
  * chebwin
  * cosine
  * exponential
  * flattop
  * gaussian
  * general_cosine
  * general_gaussian
  * general_hamming
  * hamming
  * hann
  * kaiser
  * nuttall
  * triang
  * tukey
* **Wavelets**
  * morlet
  * ricker
  * cwt
* **Peak Finding**
  * argrelmin
  * argrelmax
  * rgrelextrema
* **Spectral Analysis**
  * periodogram
  * welch
  * csd
  * coherence
  * spectrogram
  * vectorstrength
  * stft
  * lombscargle
* **Extensions of Scipy Signal**
  * freq_shift - Frequency shift signal<|MERGE_RESOLUTION|>--- conflicted
+++ resolved
@@ -12,12 +12,8 @@
 - PR #50 - Update README to reorganize install instructions
 
 ## Bug Fixes
-<<<<<<< HEAD
 - PR #44 - Fix issues in pytests 
 - PR #52 - Mirror API change in Numba 0.49
-=======
-- PR #44 - Fix issues in pytests
->>>>>>> a7c86e06
 
 # cuSignal 0.13 (31 Mar 2020)
 
