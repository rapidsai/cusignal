--- conflicted
+++ resolved
@@ -18,14 +18,11 @@
 - PR #213 - Graceful handling of filter tap limit for polyphase channelizer
 - PR #215 - Improve doc formating for filtering operations
 - PR #219 - Add missing pytests
-<<<<<<< HEAD
-- PR #236 - Improve Bsplines functions performance
-=======
 - PR #222 - Improved performance for various window functions
 - PR #235 - Improve Wavelets functions performance
+- PR #236 - Improve Bsplines functions performance
 - PR #242 - Add PyTorch disclaimer to notebook
 - PR #243 - Improve Peak Finding function performance
->>>>>>> 8479794b
 
 ## Bug Fixes
 - PR #214 - Fix grid-stride loop bug in polyphase channelizer
