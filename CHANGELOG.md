# cuSignal 0.17.0 (Date TBD)

## New Features
- PR #241 - Add inverse_complex_cepstrum and minimum_phase to acoustics module
- PR #270 - Add second and third order convolutions as convolve1d2o and convolve1d3o 
- PR #274 - Add nightly benchmarks to CI

## Improvements
- PR #267 - Various optimization across all functions
- PR #271 - Increase robustness of testing
- PR #282 - Update README to reflect current versions
<<<<<<< HEAD
=======
- PR #280 - Fixing issue when reading sigmf data from parent folder
>>>>>>> 744f81c3

## Bug Fixes
- PR #272 Fix bug in gausspulse
- PR #275 Improve gpuCI Scripts
- PR #281 Fix erroneous path in CI scripts
- PR #286 Update conda install command in notebook

# cuSignal 0.16.0 (21 Oct 2020)

## New Features
- PR #185 - Add function to translate PyCUDA gpuarray to CuPy ndarray
- PR #195 - Add explicit FIR filter functionality
- PR #199 - Added Ampere support
- PR #208 - Remove CuPy v8 req for Kalman filter
- PR #210 - Add signal scope example to notebooks

## Improvements
- PR #196 - Update README for cuSignal 0.15
- PR #200 - Add if constexpr to binary reader
- PR #202 - Performance improvement to Lombscargle
- PR #203 - Update build process
- PR #207 - Add CUDA 10 compatibility with polyphase channelizer
- PR #211 - Add firfilter and channelize_poly to documentation; remove CPU only version of channelizer
- PR #212 - Add KF to documentation build
- PR #213 - Graceful handling of filter tap limit for polyphase channelizer
- PR #215 - Improve doc formating for filtering operations
- PR #219 - Add missing pytests
- PR #222 - Improved performance for various window functions
- PR #235 - Improve Wavelets functions performance
- PR #236 - Improve Bsplines functions performance
- PR #242 - Add PyTorch disclaimer to notebook
- PR #243 - Improve Peak Finding function performance
- PR #249 - Update README to add SDR integration instructions and improved install clarity
- PR #250 - Update ci/local/README.md
- PR #256 - Update to CuPy 8.0.0
- PR #260 - Optimize waveform functions

## Bug Fixes
- PR #214 - Fix grid-stride loop bug in polyphase channelizer
- PR #218 - Remove fatbins from source code on GH
- PR #221 - Synchronization issue with cusignal testing
- PR #237 - Update conda build files so fatbins are generated
- PR #239 - Fix mode issue in peak finding module
- PR #245 - Reduce number of default build architectures
- PR #246 - Remove lfiltic function
- PR #248 - Fix channelizer bugs
- PR #254 - Use CuPy v8 FFT cache plan
- PR #259 - Fix notebook error handling in gpuCI
- PR #263 - Remove precompile_kernels() from io_examples
- PR #264 - Fix Build error w/ nvidia-smi

# cuSignal 0.15.0 (26 Aug 2020)

## New Features
- PR #69 - Multi-point Kalman Filter
- PR #144 - Added AIR-T conda recipe
- PR #119 - Added code of conduct
- PR #122 - GPU accelerated SigMF Reader
- PR #130 - Reorg tests and benchmarks to match #83 code refactor
- PR #136 - Split reader and writer in IO packages and update docs
- PR #146 - Add compatibility with Scipy 1.5.0; Default to SciPy > 1.5
- PR #149 - Update Jetson conda to miniforge, Fix CoC, and Add SciPy Talk
- PR #148 - Load fatbin at runtime
- PR #69 - Multi-point Kalman Filter
- PR #158 - Add debug flag for debugging
- PR #161 - Basic implementation of polyphase channelizer

## Improvements
- PR #112 - Remove Numba kernels
- PR #121 - Add docs build script
- PR #126 - Install dependencies via meta package
- PR #132 - Add IO API guide Jupyter notebook
- PR #133 - Add IO module to cusignal docs
- PR #160 - Update KF functionality
- PR #170 - Combine tests and benchmarks
- PR #173 - Hardcode SOS width
- PR #181 - Added estimation notebook

## Bug Fixes
- PR #164 - Fix typos in the rest of the example code.
- PR #162 - Fix typo in example plotting code
- PR #116 - Fix stream usage on CuPy raw kernels
- PR #124 - Remove cp_stream and autosync
- PR #127 - Fix selected documentation formatting errors
- PR #138 - Fix overflow issues in `upfirdn`
- PR #139 - Fixes packaging of python package
- PR #143 - Fix six package missing with Scipy 1.5
- PR #152 - Fix error in detrend related to missing indexing support with cp.r_
- PR #150 - Fix upfirdn output len for Scipy 1.5
- PR #155 - Update CI local docker build
- PR #153 - Fix issue with incorrect docker image being used in local build script
- PR #157 - Add docs for Kalman Filter
- PR #165 - Fix Kalman Filter version check
- PR #174 - Fix bug in KF script
- PR #175 - Update E2E Notebook for PyTorch 1.4, Fix SegFault
- PR #179 - Fix CuPy 8.0dev CI build error

# cuSignal 0.14 (03 Jun 2020)

## New Features
- PR #43 - Add pytest-benchmarks tests
- PR #48 - Addition of decimate for FIR ftypes
- PR #49 - Add CuPy Module for convolve2d and correlate2d
- PR #51 - Add CuPy Module for lombscargle, along with tests/benchmarks
- PR #62 - Add CuPy Module for 1d convolve and correlate, along with tests/benchmarks
- PR #66 - Add CuPy Module for 2d upfirdn, along with tests/benchmarks
- PR #73 - Local gpuCI build script
- PR #75 - Add accelerated `lfilter` method.
- PR #82 - Implement `autosync` to synchronize raw kernels by default
- PR #99 - Implement `sosfilt` as an alternative to `lfilter`

## Improvements
- PR #40 - Ability to specify time/freq domain for resample.
- PR #45 - Refactor `_signaltools.py` to use new Numba/CuPy framework
- PR #50 - Update README to reorganize install instructions
- PR #55 - Update notebooks to use timeit instead of time
- PR #56 - Ability to precompile select Numba/CuPy kernel on import
- PR #60 - Updated decimate function to use an existing FIR window
- PR #61 - Fix link in README
- PR #65 - Added deprecation warning for Numba kernels
- PR #67 - cuSignal code refactor and documentation update
- PR #71 - README spelling and conda install fixes
- PR #78 - Ported lfilter to CuPy Raw Kernel (only 1D functional)
- PR #83 - Implement code refactor
- PR #84 - Update minimum versions of CuPy and Numba and associated conda envs
- PR #87 - Update lfilter documentation to clarifiy single-threaded perf
- PR #89 - Include data types in tests and benchmarks
- PR #95 - Add `.gitattributes` to remove notebooks from GitHub stats
- PR #97 - Add pytest-benchmark to conda ymls and update conda env name
- PR #98 - Update documentation to show pytest-benchmark usage and link to API docs
- PR #101 - Add notebook testing to CI
- PR #103 - Update notebooks to match new code structure
- PR #110 - Update README for 0.14 release
- PR #113 - Add git commit to conda package

## Bug Fixes
- PR #44 - Fix issues in pytests
- PR #52 - Mirror API change in Numba 0.49
- PR #70 - Typo fix in docs api.rst that broke build
- PR #93 - Remove `lfilter` due to poor performance in real-time applications
- PR #96 - Move data type check to `_populate_kernel_cache`
- PR #104 - Fix flake8 errors

# cuSignal 0.13 (31 Mar 2020)

## New Features
- PR #6 - Added Simple WFM Demodulation, Jupyter Notebook with SoapySDR integration
- PR #17 - Add conda recipe and gpuCI scripts
- PR #22 - Addition of real and complex cepstrum for speech/acoustic signal processing
- PR #25 - Raw CuPy Module for upfirdn

## Improvements
- PR #5 - Update cuSignal install directions for Windows OS.
- PR #9 - Update cuSignal documentation and Conda install ymls to better support Jetson Devices and prune dependencies
- PR #11 - Update cuSignal structure to match other RAPIDS projects
- PR #20 - Updated conda environment and README file
- PR #26 - Cache raw CuPy kernels in upfirdn
- PR #28 - Add use_numba documentation in upfirdn and resample_poly; remove int support
- PR #29 - Fix typos in README
- PR #30 - Add Apache 2.0 license header to acoustics.py
- PR #31 - Adding stream support and additional data types to upfirdn
- PR #32 - Enable filter coefficient reuse across multiple calls to resample_poly and performance bug fixes
- PR #34 - Implement CuPy kernels as module object and templating
- PR #35 - Make upfirdn's kernel caching more generic; support 2D
- PR #36 - Set default upfirdn/resample_poly behavior to use Raw CuPy CUDA kernel rather than Numba; Doc updates

## Bug Fixes
- PR #4 - Direct method convolution isn't supported in CuPy, defaulting to NumPy [Examine in future for performance]
- PR #33 - Removes the conda test phase
- PR #37 - Fix docs to include all cuSignal modules
- PR #38 - Fix version in docs configuration

# cuSignal 0.1 (04 Nov 2019)

## New Features

Initial commit of cuSignal featuring support for:

* **Convolution**
  * convolve - all methods other than direct
  * correlate - all methods other than direct
  * convolve2d
  * correlate2d
  * fftconvolve
  * choose_conv_method
* **B-splines**
  * cubic
  * quadratic
  * gauss_spline
* **Filtering**
  * wiener
  * lfiltic
  * hilbert
  * hilbert2
  * resample
  * resample_poly
  * upfirdn
* **Filter Design**
  * bilinear_zpk
  * firwin
  * iirfilter
  * cmplx_sort
* **Waveforms**
  * chirp
  * gausspulse
  * max_len_seq
  * square
* **Window Functions**
  * get_window
  * barthann
  * bartlett
  * blackman
  * blackmanharris
  * bohman
  * boxcar
  * chebwin
  * cosine
  * exponential
  * flattop
  * gaussian
  * general_cosine
  * general_gaussian
  * general_hamming
  * hamming
  * hann
  * kaiser
  * nuttall
  * triang
  * tukey
* **Wavelets**
  * morlet
  * ricker
  * cwt
* **Peak Finding**
  * argrelmin
  * argrelmax
  * rgrelextrema
* **Spectral Analysis**
  * periodogram
  * welch
  * csd
  * coherence
  * spectrogram
  * vectorstrength
  * stft
  * lombscargle
* **Extensions of Scipy Signal**
  * freq_shift - Frequency shift signal<|MERGE_RESOLUTION|>--- conflicted
+++ resolved
@@ -8,11 +8,8 @@
 ## Improvements
 - PR #267 - Various optimization across all functions
 - PR #271 - Increase robustness of testing
+- PR #280 - Fixing issue when reading sigmf data from parent folder
 - PR #282 - Update README to reflect current versions
-<<<<<<< HEAD
-=======
-- PR #280 - Fixing issue when reading sigmf data from parent folder
->>>>>>> 744f81c3
 
 ## Bug Fixes
 - PR #272 Fix bug in gausspulse
