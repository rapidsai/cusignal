--- conflicted
+++ resolved
@@ -4,12 +4,9 @@
 ## New Features
 
 ## Improvements
-<<<<<<< HEAD
 - PR #292 - Increment CuPy Version
-=======
 - PR #296 - Increment cuSignal versions in README
 - PR #297 - Clarify GPU timing in E2E Jupyter example
->>>>>>> 4d5deddd
 
 ## Bug Fixes
 
