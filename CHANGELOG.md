
# cuSignal 0.15.0 (Date TBD)

## New Features
- PR #119 - Added code of conduct
- PR #122 - GPU accelerated SigMF Reader
- PR #136 - Split reader and writer in IO packages and update docs

## Improvements
- PR #112 - Remove Numba kernels
- PR #121 - Add docs build script
- PR #126 - Install dependencies via meta package
<<<<<<< HEAD
- PR #132 - Add IO API guide Jupyter notebook
=======
- PR #133 - Add IO module to cusignal docs
>>>>>>> 7e9c09fe

## Bug Fixes
- PR #116 - Fix stream usage on CuPy raw kernels
- PR #124 - Remove cp_stream and autosync
- PR #127 - Fix selected documentation formatting errors


# cuSignal 0.14 (03 Jun 2020)

## New Features
- PR #43 - Add pytest-benchmarks tests
- PR #48 - Addition of decimate for FIR ftypes
- PR #49 - Add CuPy Module for convolve2d and correlate2d
- PR #51 - Add CuPy Module for lombscargle, along with tests/benchmarks
- PR #62 - Add CuPy Module for 1d convolve and correlate, along with tests/benchmarks
- PR #66 - Add CuPy Module for 2d upfirdn, along with tests/benchmarks
- PR #73 - Local gpuCI build script
- PR #75 - Add accelerated `lfilter` method.
- PR #82 - Implement `autosync` to synchronize raw kernels by default
- PR #99 - Implement `sosfilt` as an alternative to `lfilter`

## Improvements
- PR #40 - Ability to specify time/freq domain for resample.
- PR #45 - Refactor `_signaltools.py` to use new Numba/CuPy framework
- PR #50 - Update README to reorganize install instructions
- PR #55 - Update notebooks to use timeit instead of time
- PR #56 - Ability to precompile select Numba/CuPy kernel on import
- PR #60 - Updated decimate function to use an existing FIR window
- PR #61 - Fix link in README
- PR #65 - Added deprecation warning for Numba kernels
- PR #67 - cuSignal code refactor and documentation update
- PR #71 - README spelling and conda install fixes
- PR #78 - Ported lfilter to CuPy Raw Kernel (only 1D functional)
- PR #83 - Implement code refactor
- PR #84 - Update minimum versions of CuPy and Numba and associated conda envs
- PR #87 - Update lfilter documentation to clarifiy single-threaded perf
- PR #89 - Include data types in tests and benchmarks
- PR #95 - Add `.gitattributes` to remove notebooks from GitHub stats
- PR #97 - Add pytest-benchmark to conda ymls and update conda env name
- PR #98 - Update documentation to show pytest-benchmark usage and link to API docs
- PR #103 - Update notebooks to match new code structure
- PR #110 - Update README for 0.14 release
- PR #113 - Add git commit to conda package

## Bug Fixes
- PR #44 - Fix issues in pytests 
- PR #52 - Mirror API change in Numba 0.49
- PR #70 - Typo fix in docs api.rst that broke build
- PR #93 - Remove `lfilter` due to poor performance in real-time applications
- PR #96 - Move data type check to `_populate_kernel_cache`
- PR #104 - Fix flake8 errors

# cuSignal 0.13 (31 Mar 2020)

## New Features
- PR #6 - Added Simple WFM Demodulation, Jupyter Notebook with SoapySDR integration
- PR #17 - Add conda recipe and gpuCI scripts
- PR #22 - Addition of real and complex cepstrum for speech/acoustic signal processing
- PR #25 - Raw CuPy Module for upfirdn

## Improvements
- PR #5 - Update cuSignal install directions for Windows OS.
- PR #9 - Update cuSignal documentation and Conda install ymls to better support Jetson Devices and prune dependencies
- PR #11 - Update cuSignal structure to match other RAPIDS projects
- PR #20 - Updated conda environment and README file
- PR #26 - Cache raw CuPy kernels in upfirdn
- PR #28 - Add use_numba documentation in upfirdn and resample_poly; remove int support
- PR #29 - Fix typos in README
- PR #30 - Add Apache 2.0 license header to acoustics.py
- PR #31 - Adding stream support and additional data types to upfirdn
- PR #32 - Enable filter coefficient reuse across multiple calls to resample_poly and performance bug fixes
- PR #34 - Implement CuPy kernels as module object and templating
- PR #35 - Make upfirdn's kernel caching more generic; support 2D
- PR #36 - Set default upfirdn/resample_poly behavior to use Raw CuPy CUDA kernel rather than Numba; Doc updates

## Bug Fixes
- PR #4 - Direct method convolution isn't supported in CuPy, defaulting to NumPy [Examine in future for performance]
- PR #33 - Removes the conda test phase
- PR #37 - Fix docs to include all cuSignal modules
- PR #38 - Fix version in docs configuration

# cuSignal 0.1 (04 Nov 2019)

## New Features

Initial commit of cuSignal featuring support for:

* **Convolution**
  * convolve - all methods other than direct
  * correlate - all methods other than direct
  * convolve2d
  * correlate2d
  * fftconvolve
  * choose_conv_method
* **B-splines**
  * cubic
  * quadratic
  * gauss_spline
* **Filtering**
  * wiener
  * lfiltic
  * hilbert
  * hilbert2
  * resample
  * resample_poly
  * upfirdn
* **Filter Design**
  * bilinear_zpk
  * firwin
  * iirfilter
  * cmplx_sort
* **Waveforms**
  * chirp
  * gausspulse
  * max_len_seq
  * square
* **Window Functions**
  * get_window
  * barthann
  * bartlett
  * blackman
  * blackmanharris
  * bohman
  * boxcar
  * chebwin
  * cosine
  * exponential
  * flattop
  * gaussian
  * general_cosine
  * general_gaussian
  * general_hamming
  * hamming
  * hann
  * kaiser
  * nuttall
  * triang
  * tukey
* **Wavelets**
  * morlet
  * ricker
  * cwt
* **Peak Finding**
  * argrelmin
  * argrelmax
  * rgrelextrema
* **Spectral Analysis**
  * periodogram
  * welch
  * csd
  * coherence
  * spectrogram
  * vectorstrength
  * stft
  * lombscargle
* **Extensions of Scipy Signal**
  * freq_shift - Frequency shift signal<|MERGE_RESOLUTION|>--- conflicted
+++ resolved
@@ -10,11 +10,8 @@
 - PR #112 - Remove Numba kernels
 - PR #121 - Add docs build script
 - PR #126 - Install dependencies via meta package
-<<<<<<< HEAD
 - PR #132 - Add IO API guide Jupyter notebook
-=======
 - PR #133 - Add IO module to cusignal docs
->>>>>>> 7e9c09fe
 
 ## Bug Fixes
 - PR #116 - Fix stream usage on CuPy raw kernels
