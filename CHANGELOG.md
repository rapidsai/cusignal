--- conflicted
+++ resolved
@@ -17,11 +17,8 @@
 - PR #212 - Add KF to documentation build
 - PR #213 - Graceful handling of filter tap limit for polyphase channelizer
 - PR #215 - Improve doc formating for filtering operations
-<<<<<<< HEAD
+- PR #219 - Add missing pytests
 - PR #222 - Improved performance for various window functions
-=======
-- PR #219 - Add missing pytests
->>>>>>> ad07d05f
 
 ## Bug Fixes
 - PR #214 - Fix grid-stride loop bug in polyphase channelizer
