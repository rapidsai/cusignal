--- conflicted
+++ resolved
@@ -199,15 +199,10 @@
     ):
 
         # Check CuPy version
-<<<<<<< HEAD
-        ver = cp.__version__
-        if ver != "8.0.0b4" and ver != "8.0.0rc1" and ver != "8.0.0":
-=======
         # Update to only check for v8.X in cuSignal 0.16
         valid = ["8.0.0b4", "8.0.0b5", "8.0.0rc1", "8.0.0"]
         ver = cp.__version__
         if ver not in valid:
->>>>>>> 12d5d2eb
             raise NotImplementedError(
                 "Kalman Filter only compatible with CuPy v.8.0.0b4+"
             )
