# Copyright (c) 2019-2020, NVIDIA CORPORATION.
# Licensed under the Apache License, Version 2.0 (the "License");
# you may not use this file except in compliance with the License.
# You may obtain a copy of the License at
#
#     http://www.apache.org/licenses/LICENSE-2.0
#
# Unless required by applicable law or agreed to in writing, software
# distributed under the License is distributed on an "AS IS" BASIS,
# WITHOUT WARRANTIES OR CONDITIONS OF ANY KIND, either express or implied.
# See the License for the specific language governing permissions and
# limitations under the License.

import cupy as cp
import itertools
import numpy as np

from enum import Enum
from math import ceil
from numba import complex64, complex128, cuda, float32, float64, int64, void
from string import Template

try:
    # Numba <= 0.49
    from numba.types.scalars import Complex
except ImportError:
    # Numba >= 0.49
    from numba.core.types.scalars import Complex

# Display FutureWarnings only once per module
warnings.simplefilter("once", FutureWarning)


class GPUKernel(Enum):
    UPFIRDN = 0


class GPUBackend(Enum):
    CUPY = 0
    NUMBA = 1


# Numba type supported and corresponding C type
_SUPPORTED_TYPES = {
    np.float32: [float32, "float"],
    np.float64: [float64, "double"],
    np.complex64: [complex64, "complex<float>"],
    np.complex128: [complex128, "complex<double>"],
}

_numba_kernel_cache = {}
_cupy_kernel_cache = {}


# Use until functionality provided in Numba 0.49/0.50 available
def stream_cupy_to_numba(cp_stream):
    """
    Notes:
        1. The lifetime of the returned Numba stream should be as
           long as the CuPy one, which handles the deallocation
           of the underlying CUDA stream.
        2. The returned Numba stream is assumed to live in the same
           CUDA context as the CuPy one.
        3. The implementation here closely follows that of
           cuda.stream() in Numba.
    """
    from ctypes import c_void_p
    import weakref

    # get the pointer to actual CUDA stream
    raw_str = cp_stream.ptr

    # gather necessary ingredients
    ctx = cuda.devices.get_context()
    handle = c_void_p(raw_str)

    # create a Numba stream
    nb_stream = cuda.cudadrv.driver.Stream(
        weakref.proxy(ctx), handle, finalizer=None
    )

    return nb_stream


def _pad_h(h, up):
    """Store coefficients in a transposed, flipped arrangement.
    For example, suppose upRate is 3, and the
    input number of coefficients is 10, represented as h[0], ..., h[9].
    Then the internal buffer will look like this::
       h[9], h[6], h[3], h[0],   // flipped phase 0 coefs
       0,    h[7], h[4], h[1],   // flipped phase 1 coefs (zero-padded)
       0,    h[8], h[5], h[2],   // flipped phase 2 coefs (zero-padded)
    """
    h_padlen = len(h) + (-len(h) % up)
    h_full = cp.zeros(h_padlen, h.dtype)
    h_full[: len(h)] = h
    h_full = h_full.reshape(-1, up).T[:, ::-1].ravel()
    return h_full


def _output_len(len_h, in_len, up, down):
    in_len_copy = in_len + (len_h + (-len_h % up)) // up - 1
    nt = in_len_copy * up
    need = nt // down
    if nt % down > 0:
        need += 1
    return need


# Custom Numba kernel implementing upsample, filter, downsample operation
# Matthew Nicely - mnicely@nvidia.com
def _numba_upfirdn_2d(
    inp, h_trans_flip, up, down, axis, x_shape_a, h_per_phase, padded_len, out
):

    y, x = cuda.grid(2)

    if x < out.shape[1] and y < out.shape[0]:

        if axis == 1:
            x_idx = cp.int32(cp.int32(cp.int32(x * down) // up) % padded_len)
            h_idx = cp.int32(cp.int32(cp.int32(x * down) % up) * h_per_phase)
        else:
            x_idx = cp.int32(cp.int32(cp.int32(y * down) // up) % padded_len)
            h_idx = cp.int32(cp.int32(cp.int32(y * down) % up) * h_per_phase)

        x_conv_idx = cp.int32(cp.int32(x_idx - h_per_phase) + 1)
        if x_conv_idx < 0:
            h_idx -= x_conv_idx
            x_conv_idx = 0

        temp: out.dtype = 0

        # If axis = 0, we need to know each column in x.
        for x_c in range(cp.int32(x_conv_idx), cp.int32(x_idx + 1)):
            if x_c < x_shape_a and x_c >= 0:  # If inside input
                # if multi-dimenstional array
                if axis == 1:  # process columns
                    temp += inp[y, x_c] * h_trans_flip[h_idx]
                else:  # process rows
                    temp += inp[x_c, x] * h_trans_flip[h_idx]

            h_idx += 1

        out[y, x] = temp


def _numba_upfirdn_1d(
    x, h_trans_flip, up, down, axis, x_shape_a, h_per_phase, padded_len, out
):

    X = cuda.grid(1)
    strideX = cuda.gridsize(1)

    for i in range(X, cp.int32(out.shape[0]), strideX):

        x_idx = cp.int32(cp.int32(cp.int32(i * down) // up) % padded_len)
        h_idx = cp.int32(cp.int32(cp.int32(i * down) % up) * h_per_phase)

        x_conv_idx = cp.int32(cp.int32(x_idx - h_per_phase) + 1)
        if x_conv_idx < 0:
            h_idx -= x_conv_idx
            x_conv_idx = 0

        temp: out.dtype = 0

        # If axis = 0, we need to know each column in x.
        for x_c in range(cp.int32(x_conv_idx), cp.int32(x_idx + 1)):
            if x_c < x_shape_a and x_c >= 0:
                temp += x[x_c] * h_trans_flip[h_idx]
            h_idx += 1

        out[i] = temp


def _numba_upfirdn_signature(ty, ndim):
    if ndim == 1:
        arr_ty = ty[:]
    elif ndim == 2:
        arr_ty = ty[:, :]
    return void(
        arr_ty,  # x
        ty[:],  # h_trans_flip
        int64,  # up
        int64,  # down
        int64,  # axis
        int64,  # x_shape_a
        int64,  # h_per_phase
        int64,  # padded_len
        arr_ty,  # out
    )


# Custom Cupy raw kernel implementing upsample, filter, downsample operation
# Matthew Nicely - mnicely@nvidia.com
loaded_from_source = Template(
    """
$header

extern "C" {
    __global__ void _cupy_upfirdn_1d(
            const ${datatype} * __restrict__ inp,
            const ${datatype} * __restrict__ h_trans_flip,
            const int up,
            const int down,
            const int axis,
            const int x_shape_a,
            const int h_per_phase,
            const int padded_len,
            ${datatype} * __restrict__ out,
            const int outW) {

        const int t {
            static_cast<int>(blockIdx.x * blockDim.x + threadIdx.x) };
        const int stride { static_cast<int>(blockDim.x * gridDim.x) };

        for ( int tid = t; tid < outW; tid += stride ) {
            int x_idx { static_cast<int>((tid * down) / up) % padded_len };
            int h_idx { (tid * down) % up * h_per_phase };
            int x_conv_idx { x_idx - h_per_phase + 1 };

            if ( x_conv_idx < 0 ) {
                h_idx -= x_conv_idx;
                x_conv_idx = 0;
            }

            ${datatype} temp {};

            for ( int x_c = x_conv_idx; x_c < (x_idx + 1); x_c++ ) {
                if ( x_c < x_shape_a && x_c >= 0 ) {
                    temp += inp[x_c] * h_trans_flip[h_idx];
                }
                h_idx += 1;
            }
            out[tid] = temp;
        }
    }

    __global__ void _cupy_upfirdn_2d(
            const ${datatype} * __restrict__ inp,
            const int inpH,
            const ${datatype} * __restrict__ h_trans_flip,
            const int up,
            const int down,
            const int axis,
            const int x_shape_a,
            const int h_per_phase,
            const int padded_len,
            ${datatype} * __restrict__ out,
            const int outW,
            const int outH) {


        const int ty {
            static_cast<int>(blockIdx.x * blockDim.x + threadIdx.x) };
        const int tx {
            static_cast<int>(blockIdx.y * blockDim.y + threadIdx.y) };

        if ( (tx < outH) && (ty < outW) ) {
            int x_idx {};
            int h_idx {};

            if ( axis == 1 ) {
                x_idx = ( static_cast<int>(tx * down) / up ) % padded_len;
                h_idx = (tx * down) % up * h_per_phase;
            } else {
                x_idx = ( static_cast<int>(ty * down) / up ) % padded_len;
                h_idx = (ty * down) % up * h_per_phase;
            }

            int x_conv_idx { x_idx - h_per_phase + 1 };
            if ( x_conv_idx < 0 ) {
                h_idx -= x_conv_idx;
                x_conv_idx = 0;
            }

            ${datatype} temp {};

            for ( int x_c = x_conv_idx; x_c < (x_idx + 1); x_c++ ) {
                if ( x_c < x_shape_a && x_c >= 0 ) {
                    if (axis == 1) {
                        temp += inp[ty * inpH + x_c] * h_trans_flip[h_idx];
                    } else {
                        temp += inp[x_c * inpH + tx] * h_trans_flip[h_idx];
                    }
                }
                h_idx += 1;
            }
            out[ty * outH + tx] = temp;
        }

    }
}
"""
)


class _cupy_upfirdn_wrapper(object):
    def __init__(self, grid, block, stream, kernel):
        if isinstance(grid, int):
            grid = (grid,)
        if isinstance(block, int):
            block = (block,)

        self.grid = grid
        self.block = block
        self.stream = stream
        self.kernel = kernel

    def __call__(
        self,
        x,
        h_trans_flip,
        up,
        down,
        axis,
        x_shape_a,
        h_per_phase,
        padded_len,
        out,
    ):

        kernel_args = (
            x,
            h_trans_flip,
            up,
            down,
            axis,
            x_shape_a,
            h_per_phase,
            padded_len,
            out,
            out.shape[0],
        )

        self.stream.use()
        self.kernel(self.grid, self.block, kernel_args)


class _cupy_upfirdn2d_wrapper(object):
    def __init__(self, grid, block, stream, kernel):
        if isinstance(grid, int):
            grid = (grid,)
        if isinstance(block, int):
            block = (block,)

<<<<<<< HEAD
        self.grid = grid
        self.block = block
        self.stream = stream
        self.kernel = kernel

    def __call__(
        self,
        x,
        h_trans_flip,
        up,
        down,
        axis,
        x_shape_a,
        h_per_phase,
        padded_len,
        out,
    ):

        kernel_args = (
            x,
            x.shape[1],
            h_trans_flip,
            up,
            down,
            axis,
            x_shape_a,
            h_per_phase,
            padded_len,
            out,
            out.shape[0],
            out.shape[1],
=======
    if k_type == GPUKernel.UPFIRDN2D and not use_numba:
        warnings.warn(
            """CuPy backend is only implemented for ndim == 1:
            ***Running with Numba CUDA backend***""",
            UserWarning,
            stacklevel=4,
>>>>>>> 90d705ea
        )

        self.stream.use()
        self.kernel(self.grid, self.block, kernel_args)


def _get_backend_kernel(
    ndim, dtype, grid, block, stream, use_numba, k_type,
):

    if not use_numba:
        kernel = _cupy_kernel_cache[(dtype.name, ndim)]
        if kernel:
            if ndim == 1:
                return _cupy_upfirdn_wrapper(grid, block, stream, kernel)
            else:
                return _cupy_upfirdn2d_wrapper(grid, block, stream, kernel)
        else:
            raise ValueError(
                "Kernel {} not found in _cupy_kernel_cache".format(k_type)
            )

    else:
        warnings.warn(
            "Numba kernels will be removed in a later release",
            FutureWarning,
            stacklevel=4,
        )

        nb_stream = stream_cupy_to_numba(stream)
        kernel = _numba_kernel_cache[(dtype.name, ndim)]
        if kernel:
            return kernel[grid, block, nb_stream]
        else:
            raise ValueError(
                "Kernel {} not found in _numba_kernel_cache".format(k_type)
            )

    raise NotImplementedError(
        "No kernel found for k_type {}, datatype {}".format(k_type, dtype.name)
    )


def _populate_kernel_cache(np_type, use_numba, k_type):

    # Check in np_type is a supported option
    try:
        numba_type, c_type = _SUPPORTED_TYPES[np_type]

    except ValueError:
        raise ValueError("No kernel found for datatype {}".format(np_type))

    # Check if use_numba is support
    try:
        GPUBackend(use_numba)

    except ValueError:
        raise

    # Check if use_numba is support
    try:
        GPUKernel(k_type)

    except ValueError:
        raise

<<<<<<< HEAD
=======
    if k_type == GPUKernel.UPFIRDN2D and not use_numba:
        warnings.warn(
            """CuPy backend is only implemented for ndim == 1:
            ***Running with Numba CUDA backend***""",
            UserWarning,
            stacklevel=4,
        )
        use_numba = True

>>>>>>> 90d705ea
    if not use_numba:
        if (str(numba_type), 1) in _cupy_kernel_cache:  # Not work
            return
        # Instantiate the cupy kernel for this type and compile
        if isinstance(numba_type, Complex):
            header = "#include <cupy/complex.cuh>"
        else:
            header = ""
        src = loaded_from_source.substitute(datatype=c_type, header=header)
        module = cp.RawModule(
            code=src, options=("-std=c++11", "-use_fast_math")
        )
        if k_type == GPUKernel.UPFIRDN:
            _cupy_kernel_cache[(str(numba_type), 1)] = module.get_function(
                "_cupy_upfirdn_1d"
            )
            _cupy_kernel_cache[(str(numba_type), 2)] = module.get_function(
                "_cupy_upfirdn_2d"
            )
        else:
            raise NotImplementedError(
                "No kernel found for k_type {}, datatype {}".format(
                    k_type, str(numba_type)
                )
            )

    else:
        if (str(numba_type), 1) in _numba_kernel_cache:
            return
        # JIT compile the numba kernels, both 1d and 2d
        if k_type == GPUKernel.UPFIRDN:
            sig = _numba_upfirdn_signature(numba_type, 1)
            _numba_kernel_cache[(str(numba_type), 1)] = cuda.jit(
                sig, fastmath=True
            )(_numba_upfirdn_1d)
            sig = _numba_upfirdn_signature(numba_type, 2)
            _numba_kernel_cache[(str(numba_type), 2)] = cuda.jit(
                sig, fastmath=True
            )(_numba_upfirdn_2d)
        else:
            raise NotImplementedError(
                "No kernel found for k_type {}, datatype {}".format(
                    k_type, str(numba_type)
                )
            )


def precompile_kernels(dtype=None, backend=None, k_type=None):
    r"""
    Precompile GPU kernels for later use.

    Parameters
    ----------
    dtype : numpy datatype or list of datatypes, optional
        Data types for which kernels should be precompiled. If not
        specified, all supported data types will be precompiled.
        Specific to this unit
            np.float32
            np.float64
            np.complex64
            np.complex128
    backend : GPUBackend, optional
        Which GPU backend to precompile for. If not specified,
        all supported backends will be precompiled.
        Specific to this unit
            GPUBackend.CUPY
            GPUBackend.NUMBA
    k_type : GPUKernel, optional
        Which GPU kernel to compile for. If not specified,
        all supported kernels will be precompiled.
        Specific to this unit
            GPUKernel.UPFIRDN
    Examples
    ----------
    To precompile all kernels in this unit
    >>> import cusignal
    >>> from cusignal._upfirdn import GPUBackend, GPUKernel
    >>> cusignal._upfirdn.precompile_kernels()

    To precompile a specific NumPy datatype, CuPy backend, and kernel type
    >>> cusignal._upfirdn.precompile_kernels( [np.float64],
        [GPUBackend.CUPY], [GPUKernel.UPFIRDN],)


    To precompile a specific NumPy datatype and kernel type,
    but both Numba and CuPY variations
    >>> cusignal._upfirdn.precompile_kernels( dtype=[np.float64],
        k_type=[GPUKernel.UPFIRDN],)
    """

    # Ensure inputs are a list, if inputs exist
    if dtype is not None and not hasattr(dtype, "__iter__"):
        raise TypeError(
            "dtype ({}) should be in list - e.g [np.float32,]".format(dtype)
        )

    elif backend is not None and not hasattr(backend, "__iter__"):
        raise TypeError(
            "backend ({}) should be in list - e.g [{},]".format(
                backend, backend
            )
        )
    elif k_type is not None and not hasattr(k_type, "__iter__"):
        raise TypeError(
            "k_type ({}) should be in list - e.g [{},]".format(k_type, k_type)
        )
    else:
        dtype = list(dtype) if dtype else _SUPPORTED_TYPES.keys()
        backend = list(backend) if backend else list(GPUBackend)
        k_type = list(k_type) if k_type else list(GPUKernel)

        for d, b, k in itertools.product(dtype, backend, k_type):
            _populate_kernel_cache(d, b, k)


class _UpFIRDn(object):
    def __init__(self, h, x_dtype, up, down):
        """Helper for resampling"""
        h = cp.asarray(h)
        if h.ndim != 1 or h.size == 0:
            raise ValueError("h must be 1D with non-zero length")

        self._output_type = cp.result_type(h.dtype, x_dtype, cp.float32)
        h = cp.asarray(h, self._output_type)
        self._up = int(up)
        self._down = int(down)
        if self._up < 1 or self._down < 1:
            raise ValueError("Both up and down must be >= 1")
        # This both transposes, and "flips" each phase for filtering
        self._h_trans_flip = _pad_h(h, self._up)
        self._h_trans_flip = cp.ascontiguousarray(self._h_trans_flip)

    def apply_filter(
        self,
        x,
        axis=-1,
        cp_stream=cp.cuda.stream.Stream(null=True),
        use_numba=False,
    ):
        """Apply the prepared filter to the specified axis of a nD signal x"""

        output_len = _output_len(
            len(self._h_trans_flip), x.shape[axis], self._up, self._down
        )
        output_shape = cp.asarray(x.shape)
        output_shape[axis] = output_len
        out = cp.zeros(
            cp.asnumpy(output_shape), dtype=self._output_type, order="C"
        )
        axis = axis % x.ndim

        # Precompute variables on CPU
        x_shape_a = x.shape[axis]
        h_per_phase = len(self._h_trans_flip) // self._up
        padded_len = x.shape[axis] + (len(self._h_trans_flip) // self._up) - 1

        if out.ndim > 1:
            threadsperblock = (16, 16)
            blockspergrid_x = ceil(out.shape[0] / threadsperblock[0])
            blockspergrid_y = ceil(out.shape[1] / threadsperblock[1])
            blockspergrid = (blockspergrid_x, blockspergrid_y)

        else:
            device_id = cp.cuda.Device()
            numSM = device_id.attributes["MultiProcessorCount"]
            blockspergrid = numSM * 20
            threadsperblock = 512

        if out.ndim <= 2:
            _populate_kernel_cache(
                out.dtype.type, use_numba, GPUKernel.UPFIRDN
            )
            kernel = _get_backend_kernel(
                out.ndim,
                out.dtype,
                blockspergrid,
                threadsperblock,
                cp_stream,
                use_numba,
                GPUKernel.UPFIRDN,
            )
        else:
            raise NotImplementedError("upfirdn() requires ndim <= 2")

        kernel(
            cp.asarray(x, self._output_type),
            self._h_trans_flip,
            self._up,
            self._down,
            axis,
            x_shape_a,
            h_per_phase,
            padded_len,
            out,
        )

        return out


def upfirdn(
    h,
    x,
    up=1,
    down=1,
    axis=-1,
    cp_stream=cp.cuda.stream.Stream(null=True),
    use_numba=False,
):
    """Upsample, FIR filter, and downsample
    Parameters
    ----------
    h : array_like
        1-dimensional FIR (finite-impulse response) filter coefficients.
    x : array_like
        Input signal array.
    up : int, optional
        Upsampling rate. Default is 1.
    down : int, optional
        Downsampling rate. Default is 1.
    axis : int, optional
        The axis of the input data array along which to apply the
        linear filter. The filter is applied to each subarray along
        this axis. Default is -1.
    cp_stream : CuPy stream, optional
        Option allows upfirdn to run in a non-default stream. The use
        of multiple non-default streams allow multiple kernels to
        run concurrently. Default is cp.cuda.stream.Stream(null=True)
        or default stream.
    use_numba : bool, optional
        Option to use Numba CUDA kernel or raw CuPy kernel. Raw CuPy
        can yield performance gains over Numba. Default is False.
    Returns
    -------
    y : ndarray
        The output signal array. Dimensions will be the same as `x` except
        for along `axis`, which will change size according to the `h`,
        `up`,  and `down` parameters.
    Notes
    -----
    The algorithm is an implementation of the block diagram shown on page 129
    of the Vaidyanathan text [1]_ (Figure 4.3-8d).
    .. [1] P. P. Vaidyanathan, Multirate Systems and Filter Banks,
       Prentice Hall, 1993.
    The direct approach of upsampling by factor of P with zero insertion,
    FIR filtering of length ``N``, and downsampling by factor of Q is
    O(N*Q) per output sample. The polyphase implementation used here is
    O(N/P).
    .. versionadded:: 0.18
    Examples
    --------
    Simple operations:
    >>> from scipy.signal import upfirdn
    >>> upfirdn([1, 1, 1], [1, 1, 1])   # FIR filter
    array([ 1.,  2.,  3.,  2.,  1.])
    >>> upfirdn([1], [1, 2, 3], 3)  # upsampling with zeros insertion
    array([ 1.,  0.,  0.,  2.,  0.,  0.,  3.,  0.,  0.])
    >>> upfirdn([1, 1, 1], [1, 2, 3], 3)  # upsampling with sample-and-hold
    array([ 1.,  1.,  1.,  2.,  2.,  2.,  3.,  3.,  3.])
    >>> upfirdn([.5, 1, .5], [1, 1, 1], 2)  # linear interpolation
    array([ 0.5,  1. ,  1. ,  1. ,  1. ,  1. ,  0.5,  0. ])
    >>> upfirdn([1], np.arange(10), 1, 3)  # decimation by 3
    array([ 0.,  3.,  6.,  9.])
    >>> upfirdn([.5, 1, .5], np.arange(10), 2, 3)  # linear interp, rate 2/3
    array([ 0. ,  1. ,  2.5,  4. ,  5.5,  7. ,  8.5,  0. ])
    Apply a single filter to multiple signals:
    >>> x = np.reshape(np.arange(8), (4, 2))
    >>> x
    array([[0, 1],
           [2, 3],
           [4, 5],
           [6, 7]])
    Apply along the last dimension of ``x``:
    >>> h = [1, 1]
    >>> upfirdn(h, x, 2)
    array([[ 0.,  0.,  1.,  1.],
           [ 2.,  2.,  3.,  3.],
           [ 4.,  4.,  5.,  5.],
           [ 6.,  6.,  7.,  7.]])
    Apply along the 0th dimension of ``x``:
    >>> upfirdn(h, x, 2, axis=0)
    array([[ 0.,  1.],
           [ 0.,  1.],
           [ 2.,  3.],
           [ 2.,  3.],
           [ 4.,  5.],
           [ 4.,  5.],
           [ 6.,  7.],
           [ 6.,  7.]])
    """
    x = cp.asarray(x)
    ufd = _UpFIRDn(h, x.dtype, up, down)
    # This is equivalent to (but faster than) using np.apply_along_axis
    return ufd.apply_filter(x, axis, cp_stream=cp_stream, use_numba=use_numba)<|MERGE_RESOLUTION|>--- conflicted
+++ resolved
@@ -344,7 +344,6 @@
         if isinstance(block, int):
             block = (block,)
 
-<<<<<<< HEAD
         self.grid = grid
         self.block = block
         self.stream = stream
@@ -376,14 +375,6 @@
             out,
             out.shape[0],
             out.shape[1],
-=======
-    if k_type == GPUKernel.UPFIRDN2D and not use_numba:
-        warnings.warn(
-            """CuPy backend is only implemented for ndim == 1:
-            ***Running with Numba CUDA backend***""",
-            UserWarning,
-            stacklevel=4,
->>>>>>> 90d705ea
         )
 
         self.stream.use()
@@ -450,18 +441,6 @@
     except ValueError:
         raise
 
-<<<<<<< HEAD
-=======
-    if k_type == GPUKernel.UPFIRDN2D and not use_numba:
-        warnings.warn(
-            """CuPy backend is only implemented for ndim == 1:
-            ***Running with Numba CUDA backend***""",
-            UserWarning,
-            stacklevel=4,
-        )
-        use_numba = True
-
->>>>>>> 90d705ea
     if not use_numba:
         if (str(numba_type), 1) in _cupy_kernel_cache:  # Not work
             return
