--- conflicted
+++ resolved
@@ -22,450 +22,6 @@
 cusignal.precompile_kernels()
 
 
-<<<<<<< HEAD
-@pytest.mark.benchmark(group="Resample")
-@pytest.mark.parametrize("num_samps", [2 ** 14])
-@pytest.mark.parametrize("resample_num_samps", [2 ** 12, 2 ** 16])
-@pytest.mark.parametrize("window", [("kaiser", 0.5)])
-# Bench is required in class name for the test to be active
-class BenchResample:
-    # This function will ensure the GPU version is getting the correct answer
-    def cpu_version(self, cpu_sig, resample_num_samps, window):
-        return signal.resample(cpu_sig, resample_num_samps, window=window)
-
-    # bench_ is required in function name to be searchable with -k parameter
-    def bench_resample_cpu(
-        self,
-        linspace_data_gen,
-        benchmark,
-        num_samps,
-        resample_num_samps,
-        window,
-    ):
-        cpu_sig, _ = linspace_data_gen(0, 10, num_samps, endpoint=False)
-        benchmark(
-            self.cpu_version, cpu_sig, resample_num_samps, window,
-        )
-
-    def bench_resample_gpu(
-        self,
-        linspace_data_gen,
-        benchmark,
-        num_samps,
-        resample_num_samps,
-        window,
-    ):
-
-        cpu_sig, gpu_sig = linspace_data_gen(0, 10, num_samps, endpoint=False)
-        # Variable output holds result from final cusignal.resample
-        # It is not copied back until assert to so timing is not impacted
-        output = benchmark(
-            cusignal.resample, gpu_sig, resample_num_samps, window=window
-        )
-
-        key = self.cpu_version(cpu_sig, resample_num_samps, window)
-        assert array_equal(cp.asnumpy(output), key)
-
-
-@pytest.mark.benchmark(group="ResamplePoly")
-@pytest.mark.parametrize("num_samps", [2 ** 14])
-@pytest.mark.parametrize("up", [2, 3, 7])
-@pytest.mark.parametrize("down", [1, 2, 9])
-@pytest.mark.parametrize("window", [("kaiser", 0.5)])
-class BenchResamplePoly:
-    # This function will ensure the GPU version is getting the correct answer
-    def cpu_version(self, cpu_sig, up, down, window):
-        return signal.resample_poly(cpu_sig, up, down, window=window)
-
-    def bench_resample_poly_cpu(
-        self, linspace_data_gen, benchmark, num_samps, up, down, window
-    ):
-        cpu_sig, _ = linspace_data_gen(0, 10, num_samps, endpoint=False)
-        benchmark(
-            self.cpu_version, cpu_sig, up, down, window,
-        )
-
-    def bench_resample_poly_gpu(
-        self,
-        linspace_data_gen,
-        benchmark,
-        num_samps,
-        up,
-        down,
-        window,
-    ):
-
-        cpu_sig, gpu_sig = linspace_data_gen(0, 10, num_samps, endpoint=False)
-        # Variable output holds result from final cusignal.resample
-        # It is not copied back until assert to so timing is not impacted
-        output = benchmark(
-            cusignal.resample_poly,
-            gpu_sig,
-            up,
-            down,
-            window=window,
-        )
-
-        key = self.cpu_version(cpu_sig, up, down, window)
-        assert array_equal(cp.asnumpy(output), key)
-
-
-@pytest.mark.benchmark(group="UpFirDn")
-@pytest.mark.parametrize("num_samps", [2 ** 14])
-@pytest.mark.parametrize("up", [2, 3, 7])
-@pytest.mark.parametrize("down", [1, 2, 9])
-@pytest.mark.parametrize("axis", [-1, 0])
-class BenchUpFirDn:
-    # This function will ensure the GPU version is getting the correct answer
-    def cpu_version(self, cpu_sig, up, down, axis):
-        return signal.upfirdn([1, 1, 1], cpu_sig, up, down, axis)
-
-    def bench_upfirdn_cpu(
-        self, rand_data_gen, benchmark, num_samps, up, down, axis
-    ):
-        cpu_sig, _ = rand_data_gen(num_samps)
-        benchmark(
-            self.cpu_version, cpu_sig, up, down, axis,
-        )
-
-    def bench_upfirdn_gpu(
-        self, rand_data_gen, benchmark, num_samps, up, down, axis,
-    ):
-
-        cpu_sig, gpu_sig = rand_data_gen(num_samps)
-        output = benchmark(
-            cusignal.upfirdn,
-            [1, 1, 1],
-            gpu_sig,
-            up,
-            down,
-            axis,
-        )
-
-        key = self.cpu_version(cpu_sig, up, down, axis)
-        assert array_equal(cp.asnumpy(output), key)
-
-
-@pytest.mark.benchmark(group="UpFirDn2d")
-@pytest.mark.parametrize("num_samps", [2 ** 8])
-@pytest.mark.parametrize("up", [2, 3, 7])
-@pytest.mark.parametrize("down", [1, 2, 9])
-@pytest.mark.parametrize("axis", [-1, 0])
-class BenchUpFirDn2d:
-    # This function will ensure the GPU version is getting the correct answer
-    def cpu_version(self, cpu_sig, up, down, axis):
-        return signal.upfirdn([1, 1, 1], cpu_sig, up, down, axis)
-
-    def bench_upfirdn2d_cpu(
-        self, rand_2d_data_gen, benchmark, num_samps, up, down, axis
-    ):
-        cpu_sig, _ = rand_2d_data_gen(num_samps)
-        benchmark(
-            self.cpu_version, cpu_sig, up, down, axis,
-        )
-
-    def bench_upfirdn2d_gpu(
-        self,
-        rand_2d_data_gen,
-        benchmark,
-        num_samps,
-        up,
-        down,
-        axis,
-    ):
-
-        cpu_sig, gpu_sig = rand_2d_data_gen(num_samps)
-        output = benchmark(
-            cusignal.upfirdn,
-            [1, 1, 1],
-            gpu_sig,
-            up,
-            down,
-            axis,
-        )
-
-        key = self.cpu_version(cpu_sig, up, down, axis)
-        assert array_equal(cp.asnumpy(output), key)
-
-
-@pytest.mark.benchmark(group="FirWin")
-@pytest.mark.parametrize("num_samps", [2 ** 15])
-@pytest.mark.parametrize("f1", [0.1, 0.15])
-@pytest.mark.parametrize("f2", [0.2, 0.4])
-class BenchFirWin:
-    def cpu_version(self, num_samps, f1, f2):
-        return signal.firwin(num_samps, [f1, f2], pass_zero=False)
-
-    def bench_firwin_cpu(self, benchmark, num_samps, f1, f2):
-        benchmark(
-            self.cpu_version, num_samps, f1, f2,
-        )
-
-    def bench_firwin_gpu(self, benchmark, num_samps, f1, f2):
-
-        output = benchmark(
-            cusignal.firwin, num_samps, [f1, f2], pass_zero=False
-        )
-
-        key = self.cpu_version(num_samps, f1, f2)
-        assert array_equal(cp.asnumpy(output), key)
-
-
-@pytest.mark.benchmark(group="Correlate")
-@pytest.mark.parametrize("num_samps", [2 ** 7, 2 ** 10 + 1, 2 ** 13])
-@pytest.mark.parametrize("num_taps", [125, 2 ** 8, 2 ** 13])
-@pytest.mark.parametrize("mode", ["full", "valid", "same"])
-@pytest.mark.parametrize("method", ["direct", "fft", "auto"])
-class BenchCorrelate:
-    def cpu_version(self, cpu_sig, num_taps, mode, method):
-        return signal.correlate(cpu_sig, num_taps, mode=mode, method=method)
-
-    def bench_correlate1d_cpu(
-        self, rand_data_gen, benchmark, num_samps, num_taps, mode, method
-    ):
-        cpu_sig, _ = rand_data_gen(num_samps)
-        benchmark(self.cpu_version, cpu_sig, np.ones(num_taps), mode, method)
-
-    def bench_correlate1d_gpu(
-        self, rand_data_gen, benchmark, num_samps, num_taps, mode, method
-    ):
-
-        cpu_sig, gpu_sig = rand_data_gen(num_samps)
-        output = benchmark(
-            cusignal.correlate,
-            gpu_sig,
-            cp.ones(num_taps),
-            mode=mode,
-            method=method,
-        )
-
-        key = self.cpu_version(cpu_sig, np.ones(num_taps), mode, method)
-        assert array_equal(cp.asnumpy(output), key)
-
-
-@pytest.mark.benchmark(group="Convolve")
-@pytest.mark.parametrize("num_samps", [2 ** 7, 2 ** 10 + 1, 2 ** 13])
-@pytest.mark.parametrize("num_taps", [125, 2 ** 8, 2 ** 13])
-@pytest.mark.parametrize("mode", ["full", "valid", "same"])
-@pytest.mark.parametrize("method", ["direct", "fft", "auto"])
-class BenchConvolve:
-    def cpu_version(self, cpu_sig, cpu_win, mode, method):
-        return signal.convolve(cpu_sig, cpu_win, mode=mode, method=method)
-
-    def bench_convolve1d_cpu(
-        self, rand_data_gen, benchmark, num_samps, num_taps, mode, method
-    ):
-        cpu_sig, _ = rand_data_gen(num_samps)
-        cpu_win = signal.windows.hann(num_taps)
-
-        benchmark(self.cpu_version, cpu_sig, cpu_win, mode, method)
-
-    def bench_convolve1d_gpu(
-        self, rand_data_gen, benchmark, num_samps, num_taps, mode, method
-    ):
-
-        cpu_sig, gpu_sig = rand_data_gen(num_samps)
-        gpu_win = cusignal.windows.hann(num_taps)
-        output = benchmark(
-            cusignal.convolve, gpu_sig, gpu_win, mode=mode, method=method
-        )
-
-        cpu_win = signal.windows.hann(num_taps)
-        key = self.cpu_version(cpu_sig, cpu_win, mode, method)
-        assert array_equal(cp.asnumpy(output), key)
-
-
-@pytest.mark.benchmark(group="FFTConvolve")
-@pytest.mark.parametrize("num_samps", [2 ** 15])
-@pytest.mark.parametrize("mode", ["full", "valid", "same"])
-class BenchFFTConvolve:
-    def cpu_version(self, cpu_sig, mode):
-        return signal.fftconvolve(cpu_sig, cpu_sig[::-1], mode=mode)
-
-    def bench_fftconvolve_cpu(self, rand_data_gen, benchmark, num_samps, mode):
-        cpu_sig, _ = rand_data_gen(num_samps)
-        benchmark(self.cpu_version, cpu_sig, mode)
-
-    def bench_fftconvolve_gpu(self, rand_data_gen, benchmark, num_samps, mode):
-
-        cpu_sig, gpu_sig = rand_data_gen(num_samps)
-        output = benchmark(
-            cusignal.fftconvolve, gpu_sig, gpu_sig[::-1], mode=mode
-        )
-
-        key = self.cpu_version(cpu_sig, mode)
-        assert array_equal(cp.asnumpy(output), key)
-
-
-@pytest.mark.benchmark(group="Wiener")
-@pytest.mark.parametrize("num_samps", [2 ** 15, 2 ** 24])
-class BenchWiener:
-    def cpu_version(self, cpu_sig):
-        return signal.wiener(cpu_sig)
-
-    def bench_wiener_cpu(self, rand_data_gen, benchmark, num_samps):
-        cpu_sig, _ = rand_data_gen(num_samps)
-        benchmark(self.cpu_version, cpu_sig)
-
-    def bench_wiener_gpu(self, rand_data_gen, benchmark, num_samps):
-
-        cpu_sig, gpu_sig = rand_data_gen(num_samps)
-        output = benchmark(cusignal.wiener, gpu_sig)
-
-        key = self.cpu_version(cpu_sig)
-        assert array_equal(cp.asnumpy(output), key)
-
-
-@pytest.mark.benchmark(group="Lfilter")
-@pytest.mark.parametrize("num_samps", [2 ** 16])
-class BenchLfilter:
-    def cpu_version(self, b, a, cpu_sig):
-        return signal.lfilter(b, a, cpu_sig)
-
-    def bench_lfilter_cpu(self, rand_data_gen, benchmark, num_samps):
-        cpu_sig = np.arange(num_samps) / num_samps
-        a = [1.0, 0.25, 0.5]
-        b = [1.0, 0.0, 0.0]
-
-        benchmark(self.cpu_version, b, a, cpu_sig)
-
-    def bench_lfilter_gpu(self, rand_data_gen, benchmark, num_samps):
-
-        cpu_sig = np.arange(num_samps) / num_samps
-        a = [1.0, 0.25, 0.5]
-        b = [1.0, 0.0, 0.0]
-
-        gpu_sig = cp.asarray(cpu_sig)
-        d_a = cp.asarray(a)
-        d_b = cp.asarray(b)
-
-        output = benchmark(cusignal.lfilter, d_b, d_a, gpu_sig)
-
-        key = self.cpu_version(b, a, cpu_sig)
-        assert array_equal(cp.asnumpy(output), key)
-
-
-@pytest.mark.benchmark(group="Hilbert")
-@pytest.mark.parametrize("num_samps", [2 ** 15])
-class BenchHilbert:
-    def cpu_version(self, cpu_sig):
-        return signal.hilbert(cpu_sig)
-
-    def bench_hilbert_cpu(self, rand_data_gen, benchmark, num_samps):
-        cpu_sig, _ = rand_data_gen(num_samps)
-        benchmark(self.cpu_version, cpu_sig)
-
-    def bench_hilbert_gpu(self, rand_data_gen, benchmark, num_samps):
-
-        cpu_sig, gpu_sig = rand_data_gen(num_samps)
-        output = benchmark(cusignal.hilbert, gpu_sig)
-
-        key = self.cpu_version(cpu_sig)
-        assert array_equal(cp.asnumpy(output), key)
-
-
-@pytest.mark.benchmark(group="Hilbert2")
-@pytest.mark.parametrize("num_samps", [2 ** 8])
-class BenchHilbert2:
-    def cpu_version(self, cpu_sig):
-        return signal.hilbert2(cpu_sig)
-
-    def bench_hilbert2_cpu(self, rand_2d_data_gen, benchmark, num_samps):
-        cpu_sig, _ = rand_2d_data_gen(num_samps)
-        benchmark(self.cpu_version, cpu_sig)
-
-    def bench_hilbert2_gpu(self, rand_2d_data_gen, benchmark, num_samps):
-
-        cpu_sig, gpu_sig = rand_2d_data_gen(num_samps)
-        output = benchmark(cusignal.hilbert2, gpu_sig)
-
-        key = self.cpu_version(cpu_sig)
-        assert array_equal(cp.asnumpy(output), key)
-
-
-@pytest.mark.benchmark(group="Convolve2d")
-@pytest.mark.parametrize("num_samps", [2 ** 8])
-@pytest.mark.parametrize("num_taps", [5, 100])
-@pytest.mark.parametrize("boundary", ["fill", "wrap", "symm"])
-@pytest.mark.parametrize("mode", ["full", "valid", "same"])
-class BenchConvolve2d:
-    def cpu_version(self, cpu_sig, cpu_filt, boundary, mode):
-        return signal.convolve2d(
-            cpu_sig, cpu_filt, boundary=boundary, mode=mode
-        )
-
-    def bench_convolve2d_cpu(
-        self, rand_2d_data_gen, benchmark, num_samps, num_taps, boundary, mode
-    ):
-        cpu_sig, _ = rand_2d_data_gen(num_samps)
-        cpu_filt, _ = rand_2d_data_gen(num_taps)
-        benchmark(self.cpu_version, cpu_sig, cpu_filt, boundary, mode)
-
-    def bench_convolve2d_gpu(
-        self,
-        rand_2d_data_gen,
-        benchmark,
-        num_samps,
-        num_taps,
-        boundary,
-        mode,
-    ):
-
-        cpu_sig, gpu_sig = rand_2d_data_gen(num_samps)
-        cpu_filt, gpu_filt = rand_2d_data_gen(num_taps)
-        output = benchmark(
-            cusignal.convolve2d,
-            gpu_sig,
-            gpu_filt,
-            boundary=boundary,
-            mode=mode,
-        )
-
-        key = self.cpu_version(cpu_sig, cpu_filt, boundary, mode)
-        assert array_equal(cp.asnumpy(output), key)
-
-
-@pytest.mark.benchmark(group="Correlate2d")
-@pytest.mark.parametrize("num_samps", [2 ** 8])
-@pytest.mark.parametrize("num_taps", [5, 100])
-@pytest.mark.parametrize("boundary", ["fill", "wrap", "symm"])
-@pytest.mark.parametrize("mode", ["full", "valid", "same"])
-class BenchCorrelate2d:
-    def cpu_version(self, cpu_sig, cpu_filt, boundary, mode):
-        return signal.correlate2d(
-            cpu_sig, cpu_filt, boundary=boundary, mode=mode
-        )
-
-    def bench_correlate2d_cpu(
-        self, rand_2d_data_gen, benchmark, num_samps, num_taps, boundary, mode
-    ):
-        cpu_sig, _ = rand_2d_data_gen(num_samps)
-        cpu_filt, _ = rand_2d_data_gen(num_taps)
-        benchmark(self.cpu_version, cpu_sig, cpu_filt, boundary, mode)
-
-    def bench_correlate2d_gpu(
-        self,
-        rand_2d_data_gen,
-        benchmark,
-        num_samps,
-        num_taps,
-        boundary,
-        mode,
-    ):
-
-        cpu_sig, gpu_sig = rand_2d_data_gen(num_samps)
-        cpu_filt, gpu_filt = rand_2d_data_gen(num_taps)
-        output = benchmark(
-            cusignal.correlate2d,
-            gpu_sig,
-            gpu_filt,
-            boundary=boundary,
-            mode=mode,
-        )
-
-        key = self.cpu_version(cpu_sig, cpu_filt, boundary, mode)
-        assert array_equal(cp.asnumpy(output), key)
-=======
 class BenchSignaltools:
     @pytest.mark.benchmark(group="Resample")
     @pytest.mark.parametrize("num_samps", [2 ** 14])
@@ -524,7 +80,6 @@
                 self.cpu_version, cpu_sig, up, down, window,
             )
 
-        @pytest.mark.parametrize("use_numba", [True, False])
         def bench_resample_poly_gpu(
             self,
             linspace_data_gen,
@@ -533,7 +88,6 @@
             up,
             down,
             window,
-            use_numba,
         ):
 
             cpu_sig, gpu_sig = linspace_data_gen(
@@ -545,7 +99,6 @@
                 up,
                 down,
                 window=window,
-                use_numba=use_numba,
             )
 
             key = self.cpu_version(cpu_sig, up, down, window)
@@ -568,7 +121,6 @@
                 self.cpu_version, cpu_sig, up, down, axis,
             )
 
-        @pytest.mark.parametrize("use_numba", [True, False])
         def bench_upfirdn_gpu(
             self,
             rand_data_gen,
@@ -577,7 +129,6 @@
             up,
             down,
             axis,
-            use_numba,
         ):
 
             cpu_sig, gpu_sig = rand_data_gen(num_samps)
@@ -588,7 +139,6 @@
                 up,
                 down,
                 axis,
-                use_numba=use_numba,
             )
 
             key = self.cpu_version(cpu_sig, up, down, axis)
@@ -611,7 +161,6 @@
                 self.cpu_version, cpu_sig, up, down, axis,
             )
 
-        @pytest.mark.parametrize("use_numba", [True, False])
         def bench_upfirdn2d_gpu(
             self,
             rand_2d_data_gen,
@@ -620,7 +169,6 @@
             up,
             down,
             axis,
-            use_numba,
         ):
 
             cpu_sig, gpu_sig = rand_2d_data_gen(num_samps)
@@ -631,7 +179,6 @@
                 up,
                 down,
                 axis,
-                use_numba=use_numba,
             )
 
             key = self.cpu_version(cpu_sig, up, down, axis)
@@ -828,7 +375,6 @@
             cpu_filt, _ = rand_2d_data_gen(num_taps)
             benchmark(self.cpu_version, cpu_sig, cpu_filt, boundary, mode)
 
-        @pytest.mark.parametrize("use_numba", [True, False])
         def bench_convolve2d_gpu(
             self,
             rand_2d_data_gen,
@@ -837,7 +383,6 @@
             num_taps,
             boundary,
             mode,
-            use_numba,
         ):
 
             cpu_sig, gpu_sig = rand_2d_data_gen(num_samps)
@@ -848,7 +393,6 @@
                 gpu_filt,
                 boundary=boundary,
                 mode=mode,
-                use_numba=use_numba,
             )
 
             key = self.cpu_version(cpu_sig, cpu_filt, boundary, mode)
@@ -878,7 +422,6 @@
             cpu_filt, _ = rand_2d_data_gen(num_taps)
             benchmark(self.cpu_version, cpu_sig, cpu_filt, boundary, mode)
 
-        @pytest.mark.parametrize("use_numba", [True, False])
         def bench_correlate2d_gpu(
             self,
             rand_2d_data_gen,
@@ -887,7 +430,6 @@
             num_taps,
             boundary,
             mode,
-            use_numba,
         ):
 
             cpu_sig, gpu_sig = rand_2d_data_gen(num_samps)
@@ -898,9 +440,7 @@
                 gpu_filt,
                 boundary=boundary,
                 mode=mode,
-                use_numba=use_numba,
             )
 
             key = self.cpu_version(cpu_sig, cpu_filt, boundary, mode)
-            assert array_equal(cp.asnumpy(output), key)
->>>>>>> a0b3ea85
+            assert array_equal(cp.asnumpy(output), key)