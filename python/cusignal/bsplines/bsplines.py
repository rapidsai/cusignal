# Copyright (c) 2019-2020, NVIDIA CORPORATION.
# Licensed under the Apache License, Version 2.0 (the "License");
# you may not use this file except in compliance with the License.
# You may obtain a copy of the License at
#
#     http://www.apache.org/licenses/LICENSE-2.0
#
# Unless required by applicable law or agreed to in writing, software
# distributed under the License is distributed on an "AS IS" BASIS,
# WITHOUT WARRANTIES OR CONDITIONS OF ANY KIND, either express or implied.
# See the License for the specific language governing permissions and
# limitations under the License.

import cupy as cp
<<<<<<< HEAD
import numpy as np

_gauss_spline_kernel = cp.ElementwiseKernel(
    "T x, float64 pi, float64 signsq, float64 r_siqnsq",
    "T output",
    """
    output = 1 / sqrt(2 * pi * signsq) * exp( -(x * x) * r_siqnsq);
    """,
    "_gauss_spline_kernel",
)
=======
from cupy import asarray, pi, zeros_like, arctan2, tan, zeros, arange
from cupy import abs, sqrt, exp, greater, less, cos, add, sin
>>>>>>> 707656d6


def gauss_spline(x, n):
    """Gaussian approximation to B-spline basis function of order n.

    Parameters
    ----------
    n : int
        The order of the spline. Must be nonnegative, i.e. n >= 0

    References
    ----------
    .. [1] Bouma H., Vilanova A., Bescos J.O., ter Haar Romeny B.M., Gerritsen
       F.A. (2007) Fast and Accurate Gaussian Derivatives Based on B-Splines.
       In: Sgallari F., Murli A., Paragios N. (eds) Scale Space and Variational
       Methods in Computer Vision. SSVM 2007. Lecture Notes in Computer
       Science, vol 4485. Springer, Berlin, Heidelberg
    """
<<<<<<< HEAD
    x = cp.asarray(x)

    signsq = (n + 1) / 12.0
    r_signsq = 0.5 / signsq
    return _gauss_spline_kernel(x, np.pi, signsq, r_signsq)

_cubic_abs_kernel= cp.ElementwiseKernel(
    "T x",
    "T res",
    """
    T ax = abs( x );
    
    if( ax < 1 ) {
        res =  2.0 / 3 - 1.0 / 2  * ax * ax * ( 2 - ax );
    } else if( !( ax < 1 ) && ( ax < 2 ) ) {
        res = 1.0 / 6 * ( 2 - ax ) *  ( 2 - ax ) * ( 2 - ax );
    } else {
        res = 0;
    }
    """,
    "_cubic_abs_kernel",
)
=======
    x = asarray(x)
    signsq = (n + 1) / 12.0
    return 1 / sqrt(2 * pi * signsq) * exp(-(x ** 2) / 2 / signsq)
>>>>>>> 707656d6


def cubic(x):
    """A cubic B-spline.

    This is a special case of `bspline`, and equivalent to ``bspline(x, 3)``.
    """
    x = cp.asarray(x)
    res = _cubic_abs_kernel(x)

    return  res

_quadratic_kernel = cp.ElementwiseKernel(
    "T ax1",
    "T out",
    """
    out =  0.75 - ax1 * ax1;
    """,
    "_quadratic_kernel",
)

_quadratic_kernel_two = cp.ElementwiseKernel(
    "T ax2",
    "T out",
    """
    out = (ax2 - 1.5) * (ax2 - 1.5) / 2.0;
    """,
    "_quadratic_kernel_two",
)
def quadratic(x):
    """A quadratic B-spline.

    This is a special case of `bspline`, and equivalent to ``bspline(x, 2)``.
    """
    ax = abs(cp.asarray(x))
    res = cp.zeros_like(ax)
    
    cond1 = cp.less(ax, 0.5)

    if cond1.any():
        ax1 = ax[cond1]
        temp = _quadratic_kernel(ax1)
        res[cond1] = temp
    
    cond2 = ~cond1 & cp.less(ax, 1.5)
    if cond2.any():
        ax2 = ax[cond2]
        out = _quadratic_kernel_two(ax2)
        res[cond2] = out
    return res


def _coeff_smooth(lam):
    xi = 1 - 96 * lam + 24 * lam * cp.sqrt(3 + 144 * lam)
    omeg = cp.arctan2(cp.sqrt(144 * lam - 1), cp.sqrt(xi))
    rho = (24 * lam - 1 - cp.sqrt(xi)) / (24 * lam)
    rho = rho * cp.sqrt((48 * lam + 24 * lam * cp.sqrt(3 + 144 * lam)) / xi)
    return rho, omeg


def _hc(k, cs, rho, omega):
<<<<<<< HEAD
    return (
        cs
        / cp.sin(omega)
        * (rho ** k)
        * cp.sin(omega * (k + 1))
        * cp.greater(k, -1)
    )
=======
    return cs / sin(omega) * (rho ** k) * sin(omega * (k + 1)) * greater(k, -1)
>>>>>>> 707656d6


def _hs(k, cs, rho, omega):
    c0 = (
        cs
        * cs
        * (1 + rho * rho)
        / (1 - rho * rho)
<<<<<<< HEAD
        / (1 - 2 * rho * rho * cp.cos(2 * omega) + rho ** 4)
    )
    gamma = (1 - rho * rho) / (1 + rho * rho) / cp.tan(omega)
=======
        / (1 - 2 * rho * rho * cos(2 * omega) + rho ** 4)
    )
    gamma = (1 - rho * rho) / (1 + rho * rho) / tan(omega)
>>>>>>> 707656d6
    ak = abs(k)
    return c0 * rho ** ak * (cp.cos(omega * ak) + gamma * cp.sin(omega * ak))


def _cubic_smooth_coeff(signal, lamb):
    rho, omega = _coeff_smooth(lamb)
    cs = 1 - 2 * rho * cp.cos(omega) + rho * rho
    K = len(signal)
<<<<<<< HEAD
    yp = cp.zeros((K,), signal.dtype.char)
    k = cp.arange(K)
    yp[0] = _hc(0, cs, rho, omega) * signal[0] + cp.add(
=======
    yp = zeros((K,), signal.dtype.char)
    k = arange(K)
    yp[0] = _hc(0, cs, rho, omega) * signal[0] + add(
>>>>>>> 707656d6
        _hc(k + 1, cs, rho, omega) * signal
    )

    yp[1] = (
        _hc(0, cs, rho, omega) * signal[0]
        + _hc(1, cs, rho, omega) * signal[1]
<<<<<<< HEAD
        + cp.add(_hc(k + 2, cs, rho, omega) * signal)
=======
        + add(_hc(k + 2, cs, rho, omega) * signal)
>>>>>>> 707656d6
    )

    for n in range(2, K):
        yp[n] = (
            cs * signal[n]
<<<<<<< HEAD
            + 2 * rho * cp.cos(omega) * yp[n - 1]
            - rho * rho * yp[n - 2]
        )

    y = cp.zeros((K,), signal.dtype.char)

    y[K - 1] = cp.add(
        (_hs(k, cs, rho, omega) + _hs(k + 1, cs, rho, omega)) * signal[::-1]
    )
    y[K - 2] = cp.add(
=======
            + 2 * rho * cos(omega) * yp[n - 1]
            - rho * rho * yp[n - 2]
        )

    y = zeros((K,), signal.dtype.char)

    y[K - 1] = add(
        (_hs(k, cs, rho, omega) + _hs(k + 1, cs, rho, omega)) * signal[::-1]
    )
    y[K - 2] = add(
>>>>>>> 707656d6
        (_hs(k - 1, cs, rho, omega) + _hs(k + 2, cs, rho, omega))
        * signal[::-1]
    )

    for n in range(K - 3, -1, -1):
        y[n] = (
<<<<<<< HEAD
            cs * yp[n]
            + 2 * rho * cp.cos(omega) * y[n + 1]
            - rho * rho * y[n + 2]
=======
            cs * yp[n] + 2 * rho * cos(omega) * y[n + 1] - rho * rho * y[n + 2]
>>>>>>> 707656d6
        )

    return y


def _cubic_coeff(signal):
    zi = -2 + cp.sqrt(3)
    K = len(signal)
    yplus = cp.zeros((K,), signal.dtype.char)
    powers = zi ** cp.arange(K)
    yplus[0] = signal[0] + zi * cp.sum(powers * signal)
    for k in range(1, K):
        yplus[k] = signal[k] + zi * yplus[k - 1]
    output = cp.zeros((K,), signal.dtype)
    output[K - 1] = zi / (zi - 1) * yplus[K - 1]
    for k in range(K - 2, -1, -1):
        output[k] = zi * (output[k + 1] - yplus[k])
    return output * 6.0


# def _quadratic_coeff(signal):
#     zi = -3 + 2 * cp.sqrt(2.0)
#     K = len(signal)
#     yplus = cp.zeros((K,), signal.dtype.char)
#     powers = zi ** cp.arange(K)
#     yplus[0] = signal[0] + zi * cp.sum(powers * signal)
#     for k in range(1, K):
#         yplus[k] = signal[k] + zi * yplus[k - 1]
#     output = cp.zeros((K,), signal.dtype.char)
#     output[K - 1] = zi / (zi - 1) * yplus[K - 1]
#     for k in range(K - 2, -1, -1):
#         output[k] = zi * (output[k + 1] - yplus[k])
#     return output * 8.0


def cspline1d(signal, lamb=0.0):
    """
    Compute cubic spline coefficients for rank-1 array.

    Find the cubic spline coefficients for a 1-D signal assuming
    mirror-symmetric boundary conditions.   To obtain the signal back from the
    spline representation mirror-symmetric-convolve these coefficients with a
    length 3 FIR window [1.0, 4.0, 1.0]/ 6.0 .

    Parameters
    ----------
    signal : ndarray
        A rank-1 array representing samples of a signal.
    lamb : float, optional
        Smoothing coefficient, default is 0.0.

    Returns
    -------
    c : ndarray
        Cubic spline coefficients.

    """
    signal = cp.asarray(signal)
    if lamb != 0.0:
        return _cubic_smooth_coeff(signal, lamb)
    else:
        return _cubic_coeff(signal)<|MERGE_RESOLUTION|>--- conflicted
+++ resolved
@@ -12,21 +12,16 @@
 # limitations under the License.
 
 import cupy as cp
-<<<<<<< HEAD
 import numpy as np
 
 _gauss_spline_kernel = cp.ElementwiseKernel(
     "T x, float64 pi, float64 signsq, float64 r_siqnsq",
     "T output",
     """
-    output = 1 / sqrt(2 * pi * signsq) * exp( -(x * x) * r_siqnsq);
+    output = 1 / sqrt( 2 * pi * signsq ) * exp( -(x * x) * r_siqnsq );
     """,
     "_gauss_spline_kernel",
 )
-=======
-from cupy import asarray, pi, zeros_like, arctan2, tan, zeros, arange
-from cupy import abs, sqrt, exp, greater, less, cos, add, sin
->>>>>>> 707656d6
 
 
 def gauss_spline(x, n):
@@ -45,14 +40,14 @@
        Methods in Computer Vision. SSVM 2007. Lecture Notes in Computer
        Science, vol 4485. Springer, Berlin, Heidelberg
     """
-<<<<<<< HEAD
     x = cp.asarray(x)
 
     signsq = (n + 1) / 12.0
     r_signsq = 0.5 / signsq
     return _gauss_spline_kernel(x, np.pi, signsq, r_signsq)
 
-_cubic_abs_kernel= cp.ElementwiseKernel(
+
+_cubic_kernel = cp.ElementwiseKernel(
     "T x",
     "T res",
     """
@@ -66,13 +61,8 @@
         res = 0;
     }
     """,
-    "_cubic_abs_kernel",
+    "_cubic_kernel",
 )
-=======
-    x = asarray(x)
-    signsq = (n + 1) / 12.0
-    return 1 / sqrt(2 * pi * signsq) * exp(-(x ** 2) / 2 / signsq)
->>>>>>> 707656d6
 
 
 def cubic(x):
@@ -81,48 +71,36 @@
     This is a special case of `bspline`, and equivalent to ``bspline(x, 3)``.
     """
     x = cp.asarray(x)
-    res = _cubic_abs_kernel(x)
-
-    return  res
+
+    return _cubic_kernel(x)
+
 
 _quadratic_kernel = cp.ElementwiseKernel(
-    "T ax1",
-    "T out",
-    """
-    out =  0.75 - ax1 * ax1;
+    "T x",
+    "T res",
+    """
+    T ax = abs( x );
+
+    if( ax < 0.5 ) {
+        res = 0.75 - ax * ax;
+    } else if( !( ax < 0.5 ) && ( ax < 1.5 ) ) {
+        res = ( ( ax - 1.5 ) * ( ax - 1.5 ) ) * 0.5 ;
+    } else {
+        res = 0;
+    }
     """,
     "_quadratic_kernel",
 )
 
-_quadratic_kernel_two = cp.ElementwiseKernel(
-    "T ax2",
-    "T out",
-    """
-    out = (ax2 - 1.5) * (ax2 - 1.5) / 2.0;
-    """,
-    "_quadratic_kernel_two",
-)
+
 def quadratic(x):
     """A quadratic B-spline.
 
     This is a special case of `bspline`, and equivalent to ``bspline(x, 2)``.
     """
-    ax = abs(cp.asarray(x))
-    res = cp.zeros_like(ax)
-    
-    cond1 = cp.less(ax, 0.5)
-
-    if cond1.any():
-        ax1 = ax[cond1]
-        temp = _quadratic_kernel(ax1)
-        res[cond1] = temp
-    
-    cond2 = ~cond1 & cp.less(ax, 1.5)
-    if cond2.any():
-        ax2 = ax[cond2]
-        out = _quadratic_kernel_two(ax2)
-        res[cond2] = out
-    return res
+    x = cp.asarray(x)
+
+    return _quadratic_kernel(x)
 
 
 def _coeff_smooth(lam):
@@ -134,7 +112,6 @@
 
 
 def _hc(k, cs, rho, omega):
-<<<<<<< HEAD
     return (
         cs
         / cp.sin(omega)
@@ -142,9 +119,6 @@
         * cp.sin(omega * (k + 1))
         * cp.greater(k, -1)
     )
-=======
-    return cs / sin(omega) * (rho ** k) * sin(omega * (k + 1)) * greater(k, -1)
->>>>>>> 707656d6
 
 
 def _hs(k, cs, rho, omega):
@@ -153,15 +127,9 @@
         * cs
         * (1 + rho * rho)
         / (1 - rho * rho)
-<<<<<<< HEAD
         / (1 - 2 * rho * rho * cp.cos(2 * omega) + rho ** 4)
     )
     gamma = (1 - rho * rho) / (1 + rho * rho) / cp.tan(omega)
-=======
-        / (1 - 2 * rho * rho * cos(2 * omega) + rho ** 4)
-    )
-    gamma = (1 - rho * rho) / (1 + rho * rho) / tan(omega)
->>>>>>> 707656d6
     ak = abs(k)
     return c0 * rho ** ak * (cp.cos(omega * ak) + gamma * cp.sin(omega * ak))
 
@@ -170,32 +138,21 @@
     rho, omega = _coeff_smooth(lamb)
     cs = 1 - 2 * rho * cp.cos(omega) + rho * rho
     K = len(signal)
-<<<<<<< HEAD
-    yp = cp.zeros((K,), signal.dtype.char)
-    k = cp.arange(K)
-    yp[0] = _hc(0, cs, rho, omega) * signal[0] + cp.add(
-=======
     yp = zeros((K,), signal.dtype.char)
     k = arange(K)
     yp[0] = _hc(0, cs, rho, omega) * signal[0] + add(
->>>>>>> 707656d6
         _hc(k + 1, cs, rho, omega) * signal
     )
 
     yp[1] = (
         _hc(0, cs, rho, omega) * signal[0]
         + _hc(1, cs, rho, omega) * signal[1]
-<<<<<<< HEAD
         + cp.add(_hc(k + 2, cs, rho, omega) * signal)
-=======
-        + add(_hc(k + 2, cs, rho, omega) * signal)
->>>>>>> 707656d6
     )
 
     for n in range(2, K):
         yp[n] = (
             cs * signal[n]
-<<<<<<< HEAD
             + 2 * rho * cp.cos(omega) * yp[n - 1]
             - rho * rho * yp[n - 2]
         )
@@ -206,31 +163,15 @@
         (_hs(k, cs, rho, omega) + _hs(k + 1, cs, rho, omega)) * signal[::-1]
     )
     y[K - 2] = cp.add(
-=======
-            + 2 * rho * cos(omega) * yp[n - 1]
-            - rho * rho * yp[n - 2]
-        )
-
-    y = zeros((K,), signal.dtype.char)
-
-    y[K - 1] = add(
-        (_hs(k, cs, rho, omega) + _hs(k + 1, cs, rho, omega)) * signal[::-1]
-    )
-    y[K - 2] = add(
->>>>>>> 707656d6
         (_hs(k - 1, cs, rho, omega) + _hs(k + 2, cs, rho, omega))
         * signal[::-1]
     )
 
     for n in range(K - 3, -1, -1):
         y[n] = (
-<<<<<<< HEAD
             cs * yp[n]
             + 2 * rho * cp.cos(omega) * y[n + 1]
             - rho * rho * y[n + 2]
-=======
-            cs * yp[n] + 2 * rho * cos(omega) * y[n + 1] - rho * rho * y[n + 2]
->>>>>>> 707656d6
         )
 
     return y
