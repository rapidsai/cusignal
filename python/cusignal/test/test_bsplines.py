# Copyright (c) 2019-2020, NVIDIA CORPORATION.
# Licensed under the Apache License, Version 2.0 (the "License");
# you may not use this file except in compliance with the License.
# You may obtain a copy of the License at
#
#     http://www.apache.org/licenses/LICENSE-2.0
#
# Unless required by applicable law or agreed to in writing, software
# distributed under the License is distributed on an "AS IS" BASIS,
# WITHOUT WARRANTIES OR CONDITIONS OF ANY KIND, either express or implied.
# See the License for the specific language governing permissions and
# limitations under the License.

import cupy as cp
import cusignal
<<<<<<< HEAD
import numpy as np
=======
>>>>>>> 707656d6
import pytest

from cusignal.test.utils import array_equal, _check_rapids_pytest_benchmark
from scipy import signal

gpubenchmark = _check_rapids_pytest_benchmark()

<<<<<<< HEAD
# # Missing
# # cubic
# # quadratic
# # cspline1d
=======
>>>>>>> 707656d6

class TestBsplines:
    @pytest.mark.parametrize("x", [-1.0, 0.0, -1.0])
    @pytest.mark.parametrize("n", [1])
    @pytest.mark.benchmark(group="GaussSpline")
    class TestGaussSpline:
        def cpu_version(self, x, n):
            return signal.gauss_spline(x, n)

<<<<<<< HEAD
class TestBsplines:
    @pytest.mark.parametrize("x", [-1.0, 0.0, -1.0])
    @pytest.mark.parametrize("n", [1])
    @pytest.mark.benchmark(group="GaussSpline")
    class TestGaussSpline:
        def cpu_version(self, x, n):
            return signal.gauss_spline(x, n)

        def gpu_version(self, x, n):
            with cp.cuda.Stream.null:
                out = cusignal.gauss_spline(x, n)
            cp.cuda.Stream.null.synchronize()
            return out

        @pytest.mark.cpu
        def test_gauss_spline_cpu(self, benchmark, x, n):
            benchmark(self.cpu_version, x, n)

        def test_gauss_spline_gpu(self, gpubenchmark, x, n):

            d_x = cp.asarray(x)
            output = gpubenchmark(self.gpu_version, d_x, n)

            key = self.cpu_version(x, n)
            assert array_equal(cp.asnumpy(output), key)


    @pytest.mark.parametrize("x", [2 ** 16])
    @pytest.mark.benchmark(group="Cubic")
    class TestCubic:
        def cpu_version(self, x):
            return signal.cubic(x)

        def gpu_version(self, d_x):
            with cp.cuda.Stream.null:
                out = cusignal.cubic(d_x)
            cp.cuda.Stream.null.synchronize()
            return out

        @pytest.mark.cpu
        def test_cubic_cpu(self, benchmark, rand_data_gen, x):

            cpu_sig, _ = rand_data_gen(x)
            benchmark(self.cpu_version, cpu_sig)

        def test_cubic_gpu(self, gpubenchmark, rand_data_gen, x):

            cpu_sig, gpu_sig = rand_data_gen(x)
            output = gpubenchmark(self.gpu_version, gpu_sig)

            key = self.cpu_version(cpu_sig)
            assert array_equal(cp.asnumpy(output), key)

    @pytest.mark.parametrize("x", [-1.0, 0.0, -1.0])
    @pytest.mark.benchmark(group="Quadratic")
    class TestQuadratic:
        def cpu_version(self, x):
            return signal.quadratic(x)

        def gpu_version(self, d_x):
            with cp.cuda.Stream.null:
                out = cusignal.quadratic(d_x)
            cp.cuda.Stream.null.synchronize()
            return out

        @pytest.mark.cpu
        def test_quadratic_cpu(self, benchmark, x):
            benchmark(self.cpu_version, x)

        def test_quadratic_gpu(self, gpubenchmark, x):

            d_x = cp.asarray(x)
            output = gpubenchmark(self.gpu_version, d_x)

            key = self.cpu_version(x)
            assert array_equal(cp.asnumpy(output), key)
=======
        def gpu_version(self, d_x, n):
            with cp.cuda.Stream.null:
                out = cusignal.gauss_spline(d_x, n)
            cp.cuda.Stream.null.synchronize()
            return out

        @pytest.mark.cpu
        def test_gauss_spline_cpu(self, benchmark, x, n):
            benchmark(self.cpu_version, x, n)

        def test_gauss_spline_gpu(self, gpubenchmark, x, n):

            d_x = cp.asarray(x)
            output = gpubenchmark(self.gpu_version, d_x, n)

            key = self.cpu_version(x, n)
            assert array_equal(cp.asnumpy(output), key)

    @pytest.mark.parametrize("x", [-1.0, 0.0, -1.0])
    @pytest.mark.benchmark(group="Cubic")
    class TestCubic:
        def cpu_version(self, x):
            return signal.cubic(x)

        def gpu_version(self, d_x):
            with cp.cuda.Stream.null:
                out = cusignal.cubic(d_x)
            cp.cuda.Stream.null.synchronize()
            return out

        @pytest.mark.cpu
        def test_cubic_cpu(self, benchmark, x):
            benchmark(self.cpu_version, x)

        def test_cubic_gpu(self, gpubenchmark, x):

            d_x = cp.asarray(x)
            output = gpubenchmark(self.gpu_version, d_x)

            key = self.cpu_version(x)
            assert array_equal(cp.asnumpy(output), key)

    @pytest.mark.parametrize("x", [-1.0, 0.0, -1.0])
    @pytest.mark.benchmark(group="Quadratic")
    class TestQuadratic:
        def cpu_version(self, x):
            return signal.quadratic(x)

        def gpu_version(self, d_x):
            with cp.cuda.Stream.null:
                out = cusignal.quadratic(d_x)
            cp.cuda.Stream.null.synchronize()
            return out

        @pytest.mark.cpu
        def test_quadratic_cpu(self, benchmark, x):
            benchmark(self.cpu_version, x)

        def test_quadratic_gpu(self, gpubenchmark, x):
>>>>>>> 707656d6

            d_x = cp.asarray(x)
            output = gpubenchmark(self.gpu_version, d_x)

            key = self.cpu_version(x)
            assert array_equal(cp.asnumpy(output), key)

    @pytest.mark.benchmark(group="Cspline1d")
    @pytest.mark.parametrize("num_samps", [10, 50, 100])
    class TestCspline1d:
        def cpu_version(self, sig):
            return signal.cspline1d(sig)

        def gpu_version(self, sig):
            with cp.cuda.Stream.null:
                out = cusignal.cspline1d(sig)
            cp.cuda.Stream.null.synchronize()
            return out

        @pytest.mark.cpu
        def test_cspline1d_cpu(self, benchmark, linspace_data_gen, num_samps):
            cpu_sig, _ = linspace_data_gen(0, 10, num_samps, endpoint=False)

            benchmark(self.cpu_version, cpu_sig)

        def test_cspline1d_gpu(
            self, gpubenchmark, linspace_data_gen, num_samps
        ):

            cpu_sig, gpu_sig = linspace_data_gen(
                0, 10, num_samps, endpoint=False
            )

            output = gpubenchmark(self.gpu_version, gpu_sig)

            key = self.cpu_version(cpu_sig)
            assert array_equal(cp.asnumpy(output), key)<|MERGE_RESOLUTION|>--- conflicted
+++ resolved
@@ -13,10 +13,6 @@
 
 import cupy as cp
 import cusignal
-<<<<<<< HEAD
-import numpy as np
-=======
->>>>>>> 707656d6
 import pytest
 
 from cusignal.test.utils import array_equal, _check_rapids_pytest_benchmark
@@ -24,49 +20,34 @@
 
 gpubenchmark = _check_rapids_pytest_benchmark()
 
-<<<<<<< HEAD
-# # Missing
-# # cubic
-# # quadratic
-# # cspline1d
-=======
->>>>>>> 707656d6
 
 class TestBsplines:
-    @pytest.mark.parametrize("x", [-1.0, 0.0, -1.0])
+    @pytest.mark.parametrize("x", [2 ** 16])
     @pytest.mark.parametrize("n", [1])
     @pytest.mark.benchmark(group="GaussSpline")
     class TestGaussSpline:
         def cpu_version(self, x, n):
             return signal.gauss_spline(x, n)
 
-<<<<<<< HEAD
-class TestBsplines:
-    @pytest.mark.parametrize("x", [-1.0, 0.0, -1.0])
-    @pytest.mark.parametrize("n", [1])
-    @pytest.mark.benchmark(group="GaussSpline")
-    class TestGaussSpline:
-        def cpu_version(self, x, n):
-            return signal.gauss_spline(x, n)
-
-        def gpu_version(self, x, n):
+        def gpu_version(self, d_x, n):
             with cp.cuda.Stream.null:
-                out = cusignal.gauss_spline(x, n)
+                out = cusignal.gauss_spline(d_x, n)
             cp.cuda.Stream.null.synchronize()
             return out
 
         @pytest.mark.cpu
-        def test_gauss_spline_cpu(self, benchmark, x, n):
-            benchmark(self.cpu_version, x, n)
+        def test_gauss_spline_cpu(self, benchmark, rand_data_gen, x, n):
 
-        def test_gauss_spline_gpu(self, gpubenchmark, x, n):
+            cpu_sig, _ = rand_data_gen(x)
+            benchmark(self.cpu_version, cpu_sig, n)
 
-            d_x = cp.asarray(x)
-            output = gpubenchmark(self.gpu_version, d_x, n)
+        def test_gauss_spline_gpu(self, gpubenchmark, rand_data_gen, x, n):
 
-            key = self.cpu_version(x, n)
+            cpu_sig, gpu_sig = rand_data_gen(x)
+            output = gpubenchmark(self.gpu_version, gpu_sig, n)
+
+            key = self.cpu_version(cpu_sig, n)
             assert array_equal(cp.asnumpy(output), key)
-
 
     @pytest.mark.parametrize("x", [2 ** 16])
     @pytest.mark.benchmark(group="Cubic")
@@ -82,7 +63,6 @@
 
         @pytest.mark.cpu
         def test_cubic_cpu(self, benchmark, rand_data_gen, x):
-
             cpu_sig, _ = rand_data_gen(x)
             benchmark(self.cpu_version, cpu_sig)
 
@@ -94,7 +74,7 @@
             key = self.cpu_version(cpu_sig)
             assert array_equal(cp.asnumpy(output), key)
 
-    @pytest.mark.parametrize("x", [-1.0, 0.0, -1.0])
+    @pytest.mark.parametrize("x", [2 ** 16])
     @pytest.mark.benchmark(group="Quadratic")
     class TestQuadratic:
         def cpu_version(self, x):
@@ -107,82 +87,16 @@
             return out
 
         @pytest.mark.cpu
-        def test_quadratic_cpu(self, benchmark, x):
-            benchmark(self.cpu_version, x)
+        def test_quadratic_cpu(self, benchmark, rand_data_gen, x):
+            cpu_sig, _ = rand_data_gen(x)
+            benchmark(self.cpu_version, cpu_sig)
 
-        def test_quadratic_gpu(self, gpubenchmark, x):
+        def test_quadratic_gpu(self, gpubenchmark, rand_data_gen, x):
 
-            d_x = cp.asarray(x)
-            output = gpubenchmark(self.gpu_version, d_x)
+            cpu_sig, gpu_sig = rand_data_gen(x)
+            output = gpubenchmark(self.gpu_version, gpu_sig)
 
-            key = self.cpu_version(x)
-            assert array_equal(cp.asnumpy(output), key)
-=======
-        def gpu_version(self, d_x, n):
-            with cp.cuda.Stream.null:
-                out = cusignal.gauss_spline(d_x, n)
-            cp.cuda.Stream.null.synchronize()
-            return out
-
-        @pytest.mark.cpu
-        def test_gauss_spline_cpu(self, benchmark, x, n):
-            benchmark(self.cpu_version, x, n)
-
-        def test_gauss_spline_gpu(self, gpubenchmark, x, n):
-
-            d_x = cp.asarray(x)
-            output = gpubenchmark(self.gpu_version, d_x, n)
-
-            key = self.cpu_version(x, n)
-            assert array_equal(cp.asnumpy(output), key)
-
-    @pytest.mark.parametrize("x", [-1.0, 0.0, -1.0])
-    @pytest.mark.benchmark(group="Cubic")
-    class TestCubic:
-        def cpu_version(self, x):
-            return signal.cubic(x)
-
-        def gpu_version(self, d_x):
-            with cp.cuda.Stream.null:
-                out = cusignal.cubic(d_x)
-            cp.cuda.Stream.null.synchronize()
-            return out
-
-        @pytest.mark.cpu
-        def test_cubic_cpu(self, benchmark, x):
-            benchmark(self.cpu_version, x)
-
-        def test_cubic_gpu(self, gpubenchmark, x):
-
-            d_x = cp.asarray(x)
-            output = gpubenchmark(self.gpu_version, d_x)
-
-            key = self.cpu_version(x)
-            assert array_equal(cp.asnumpy(output), key)
-
-    @pytest.mark.parametrize("x", [-1.0, 0.0, -1.0])
-    @pytest.mark.benchmark(group="Quadratic")
-    class TestQuadratic:
-        def cpu_version(self, x):
-            return signal.quadratic(x)
-
-        def gpu_version(self, d_x):
-            with cp.cuda.Stream.null:
-                out = cusignal.quadratic(d_x)
-            cp.cuda.Stream.null.synchronize()
-            return out
-
-        @pytest.mark.cpu
-        def test_quadratic_cpu(self, benchmark, x):
-            benchmark(self.cpu_version, x)
-
-        def test_quadratic_gpu(self, gpubenchmark, x):
->>>>>>> 707656d6
-
-            d_x = cp.asarray(x)
-            output = gpubenchmark(self.gpu_version, d_x)
-
-            key = self.cpu_version(x)
+            key = self.cpu_version(cpu_sig)
             assert array_equal(cp.asnumpy(output), key)
 
     @pytest.mark.benchmark(group="Cspline1d")
