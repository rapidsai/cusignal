--- conflicted
+++ resolved
@@ -198,12 +198,8 @@
     # @pytest.mark.parametrize("randgen", np.random.RandomState(9))
     # @pytest.mark.parametrize("num_npoints", 1000)
     # @pytest.mark.parametrize("num_noise", randgen.randn(num_npoints))
-<<<<<<< HEAD
-    # @pytest.mark.parametrize("num_x", 3 + 2*np.linspace(0,1, num_npoints) + num_noise)
-=======
     # @pytest.mark.parametrize(
     #   "num_x", 3 + 2*np.linspace(0,1, num_npoints) + num_noise)
->>>>>>> ad07d05f
 
     # class TestDetrend:
     #     def cpu_version(self, x):
