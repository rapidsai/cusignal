# Copyright (c) 2019-2020, NVIDIA CORPORATION.
# Licensed under the Apache License, Version 2.0 (the "License");
# you may not use this file except in compliance with the License.
# You may obtain a copy of the License at
#
#     http://www.apache.org/licenses/LICENSE-2.0
#
# Unless required by applicable law or agreed to in writing, software
# distributed under the License is distributed on an "AS IS" BASIS,
# WITHOUT WARRANTIES OR CONDITIONS OF ANY KIND, either express or implied.
# See the License for the specific language governing permissions and
# limitations under the License.

import cupy as cp
import cusignal

# import numpy as np
import pytest

from cusignal.test.utils import array_equal, _check_rapids_pytest_benchmark
from scipy import signal

gpubenchmark = _check_rapids_pytest_benchmark()


# Missing
# kaiser_beta
# kaiser_atten
# cmplx_sort


class TestFilterDesign:
    @pytest.mark.benchmark(group="FirWin")
    @pytest.mark.parametrize("num_samps", [2 ** 15])
    @pytest.mark.parametrize("f1", [0.1, 0.15])
    @pytest.mark.parametrize("f2", [0.2, 0.4])
    class TestFirWin:
        def cpu_version(self, num_samps, f1, f2):
            return signal.firwin(num_samps, [f1, f2], pass_zero=False)

        def gpu_version(self, num_samps, f1, f2):
            with cp.cuda.Stream.null:
                return cusignal.firwin(num_samps, [f1, f2], pass_zero=False)
            cp.cuda.Stream.null.synchronize()

        @pytest.mark.cpu
        def test_firwin_cpu(self, benchmark, num_samps, f1, f2):
            benchmark(
                self.cpu_version,
                num_samps,
                f1,
                f2,
            )

        def test_firwin_gpu(self, gpubenchmark, num_samps, f1, f2):

            output = gpubenchmark(
                self.gpu_version,
                num_samps,
                f1,
                f2,
            )

            key = self.cpu_version(num_samps, f1, f2)
            assert array_equal(cp.asnumpy(output), key)

<<<<<<< HEAD
    @pytest.mark.benchmark(group="KaiserBeta")
    @pytest.mark.parametrize("a", [1, 22, 51])
    class TestKaiserBeta:
        def cpu_version(self, a):
            return signal.kaiser_beta(a)

        def gpu_version(self, a):
            return cusignal.kaiser_beta(a)

        cp.cuda.Stream.null.synchronize()
=======
    # @pytest.mark.benchmark(group="KaiserBeta")
    # class TestKaiserBeta:
    #     def cpu_version(self, sig):
    #         return signal.kaiser_beta(sig)
>>>>>>> 66a18043

    #     def gpu_version(self, sig):
    #         with cp.cuda.Stream.null:
    #             return cusignal.kaiser_beta(sig)
    #         cp.cuda.Stream.null.synchronize()

    #     @pytest.mark.cpu
    #     def test_kaiser_beta_cpu(self, benchmark):
    #         benchmark(self.cpu_version, cpu_sig)

    #     def test_kaiser_beta_gpu(self, gpubenchmark):

<<<<<<< HEAD
            key = self.cpu_version(a)
            assert array_equal(cp.asnumpy(output), key)

    # num_taps is int for FIR filter
    # width is float for width of transition region
    @pytest.mark.benchmark(group="KaiserAtten")
    @pytest.mark.parametrize("num_taps", [211])
    @pytest.mark.parametrize("width", [0.0375])
    class TestKaiserAtten:
        def cpu_version(self, num_taps, width):
            return signal.kaiser_atten(num_taps, width)

        def gpu_version(self, num_taps, width):
            return cusignal.kaiser_atten(num_taps, width)

        cp.cuda.Stream.null.synchronize()
=======
    #         output = gpubenchmark(self.gpu_version, gpu_sig)
>>>>>>> 66a18043

    #         key = self.cpu_version(cpu_sig)
    #         assert array_equal(cp.asnumpy(output), key)

    # @pytest.mark.benchmark(group="KaiserAtten")
    # class TestKaiserAtten:
    #     def cpu_version(self, sig):
    #         return signal.kaiser_atten(sig)

<<<<<<< HEAD
            output = gpubenchmark(self.gpu_version, num_taps, width)

            key = self.cpu_version(num_taps, width)
            assert array_equal(cp.asnumpy(output), key)

    # # vals is array like
=======
    #     def gpu_version(self, sig):
    #         with cp.cuda.Stream.null:
    #             return cusignal.kaiser_atten(sig)
    #         cp.cuda.Stream.null.synchronize()

    #     @pytest.mark.cpu
    #     def test_kaiser_atten_cpu(self, benchmark):
    #         benchmark(self.cpu_version, cpu_sig)

    #     def test_kaiser_atten_gpu(self, gpubenchmark):

    #         output = gpubenchmark(self.gpu_version, gpu_sig)

    #         key = self.cpu_version(cpu_sig)
    #         assert array_equal(cp.asnumpy(output), key)

>>>>>>> 66a18043
    # @pytest.mark.benchmark(group="CmplxSort")
    # class TestCmplxSort:
    #     def cpu_version(self, sig):
    #         return signal.cmplx_sort(sig)

    #     def gpu_version(self, sig):
    #         with cp.cuda.Stream.null:
    #             return cusignal.cmplx_sort(sig)
    #         cp.cuda.Stream.null.synchronize()

    #     @pytest.mark.cpu
    #     def test_cmplx_sort_cpu(self, benchmark):
    #         benchmark(self.cpu_version, cpu_sig)

    #     def test_cmplx_sort_gpu(self, gpubenchmark):

<<<<<<< HEAD
    #     def test_cmplx_sort_gpu(self, rand_data_gen, gpubenchmark, num_samps):

    #         #d_vals = cp.asarray(vals)
    #         vals, d_vals = rand_data_gen(num_samps)
    #         output = gpubenchmark(cusignal.cmplx_sort, d_vals)
=======
    #         output = gpubenchmark(self.gpu_version, gpu_sig)
>>>>>>> 66a18043

    #         key = self.cpu_version(cpu_sig)
    #         assert array_equal(cp.asnumpy(output), key)<|MERGE_RESOLUTION|>--- conflicted
+++ resolved
@@ -64,23 +64,10 @@
             key = self.cpu_version(num_samps, f1, f2)
             assert array_equal(cp.asnumpy(output), key)
 
-<<<<<<< HEAD
-    @pytest.mark.benchmark(group="KaiserBeta")
-    @pytest.mark.parametrize("a", [1, 22, 51])
-    class TestKaiserBeta:
-        def cpu_version(self, a):
-            return signal.kaiser_beta(a)
-
-        def gpu_version(self, a):
-            return cusignal.kaiser_beta(a)
-
-        cp.cuda.Stream.null.synchronize()
-=======
     # @pytest.mark.benchmark(group="KaiserBeta")
     # class TestKaiserBeta:
     #     def cpu_version(self, sig):
     #         return signal.kaiser_beta(sig)
->>>>>>> 66a18043
 
     #     def gpu_version(self, sig):
     #         with cp.cuda.Stream.null:
@@ -93,26 +80,7 @@
 
     #     def test_kaiser_beta_gpu(self, gpubenchmark):
 
-<<<<<<< HEAD
-            key = self.cpu_version(a)
-            assert array_equal(cp.asnumpy(output), key)
-
-    # num_taps is int for FIR filter
-    # width is float for width of transition region
-    @pytest.mark.benchmark(group="KaiserAtten")
-    @pytest.mark.parametrize("num_taps", [211])
-    @pytest.mark.parametrize("width", [0.0375])
-    class TestKaiserAtten:
-        def cpu_version(self, num_taps, width):
-            return signal.kaiser_atten(num_taps, width)
-
-        def gpu_version(self, num_taps, width):
-            return cusignal.kaiser_atten(num_taps, width)
-
-        cp.cuda.Stream.null.synchronize()
-=======
     #         output = gpubenchmark(self.gpu_version, gpu_sig)
->>>>>>> 66a18043
 
     #         key = self.cpu_version(cpu_sig)
     #         assert array_equal(cp.asnumpy(output), key)
@@ -122,14 +90,6 @@
     #     def cpu_version(self, sig):
     #         return signal.kaiser_atten(sig)
 
-<<<<<<< HEAD
-            output = gpubenchmark(self.gpu_version, num_taps, width)
-
-            key = self.cpu_version(num_taps, width)
-            assert array_equal(cp.asnumpy(output), key)
-
-    # # vals is array like
-=======
     #     def gpu_version(self, sig):
     #         with cp.cuda.Stream.null:
     #             return cusignal.kaiser_atten(sig)
@@ -146,7 +106,6 @@
     #         key = self.cpu_version(cpu_sig)
     #         assert array_equal(cp.asnumpy(output), key)
 
->>>>>>> 66a18043
     # @pytest.mark.benchmark(group="CmplxSort")
     # class TestCmplxSort:
     #     def cpu_version(self, sig):
@@ -163,15 +122,7 @@
 
     #     def test_cmplx_sort_gpu(self, gpubenchmark):
 
-<<<<<<< HEAD
-    #     def test_cmplx_sort_gpu(self, rand_data_gen, gpubenchmark, num_samps):
-
-    #         #d_vals = cp.asarray(vals)
-    #         vals, d_vals = rand_data_gen(num_samps)
-    #         output = gpubenchmark(cusignal.cmplx_sort, d_vals)
-=======
     #         output = gpubenchmark(self.gpu_version, gpu_sig)
->>>>>>> 66a18043
 
     #         key = self.cpu_version(cpu_sig)
     #         assert array_equal(cp.asnumpy(output), key)