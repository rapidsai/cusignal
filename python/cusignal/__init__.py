--- conflicted
+++ resolved
@@ -14,11 +14,8 @@
 from cusignal.acoustics.cepstrum import (
     real_cepstrum,
     complex_cepstrum,
-<<<<<<< HEAD
     inverse_complex_cepstrum,
     minimum_phase,
-=======
->>>>>>> c3c9d715
 )
 from cusignal.estimation.filters import (
     KalmanFilter
