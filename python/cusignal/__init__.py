--- conflicted
+++ resolved
@@ -18,10 +18,6 @@
     minimum_phase,
 )
 from cusignal.estimation.filters import KalmanFilter
-<<<<<<< HEAD
-=======
-from cusignal.estimation.filters import KalmanFilter
->>>>>>> d54e18c7
 from cusignal.filtering.resample import (
     decimate,
     resample,
