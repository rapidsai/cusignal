--- conflicted
+++ resolved
@@ -180,7 +180,6 @@
             (str(np_type), k_type.value)
         ] = module.get_function("_cupy_convolve_2d")
 
-<<<<<<< HEAD
     elif k_type == GPUKernel.LOMBSCARGLE:
         src = _cupy_lombscargle_src.substitute(
             datatype=c_type, header=header
@@ -191,6 +190,18 @@
         _cupy_kernel_cache[
             (str(np_type), k_type.value)
         ] = module.get_function("_cupy_lombscargle")
+
+    elif k_type == GPUKernel.SOSFILT:
+        src = _cupy_sosfilt_src.substitute(
+            datatype=c_type, header=header
+        )
+        module = cp.RawModule(
+            code=src, options=("-std=c++11", "-use_fast_math")
+        )
+        _cupy_kernel_cache[
+            (str(np_type), k_type.value)
+        ] = module.get_function("_cupy_sosfilt")
+
     elif k_type == GPUKernel.UPFIRDN:
         src = _cupy_upfirdn_1d_src.substitute(
             datatype=c_type, header=header
@@ -201,6 +212,7 @@
         _cupy_kernel_cache[
             (str(np_type), k_type.value)
         ] = module.get_function("_cupy_upfirdn_1d")
+
     elif k_type == GPUKernel.UPFIRDN2D:
         src = _cupy_upfirdn_2d_src.substitute(
             datatype=c_type, header=header
@@ -216,110 +228,6 @@
         raise NotImplementedError(
             "No kernel found for k_type {}, datatype {}".format(
                 k_type, str(np_type)
-=======
-        elif k_type == GPUKernel.LOMBSCARGLE:
-            src = _cupy_lombscargle_src.substitute(
-                datatype=c_type, header=header
-            )
-            module = cp.RawModule(
-                code=src, options=("-std=c++11", "-use_fast_math")
-            )
-            _cupy_kernel_cache[
-                (str(numba_type), k_type.value)
-            ] = module.get_function("_cupy_lombscargle")
-
-        elif k_type == GPUKernel.SOSFILT:
-            src = _cupy_sosfilt_src.substitute(
-                datatype=c_type, header=header
-            )
-            module = cp.RawModule(
-                code=src, options=("-std=c++11", "-use_fast_math")
-            )
-            _cupy_kernel_cache[
-                (str(numba_type), k_type.value)
-            ] = module.get_function("_cupy_sosfilt")
-
-        elif k_type == GPUKernel.UPFIRDN:
-            src = _cupy_upfirdn_1d_src.substitute(
-                datatype=c_type, header=header
-            )
-            module = cp.RawModule(
-                code=src, options=("-std=c++11", "-use_fast_math")
-            )
-            _cupy_kernel_cache[
-                (str(numba_type), k_type.value)
-            ] = module.get_function("_cupy_upfirdn_1d")
-        elif k_type == GPUKernel.UPFIRDN2D:
-            src = _cupy_upfirdn_2d_src.substitute(
-                datatype=c_type, header=header
-            )
-            module = cp.RawModule(
-                code=src, options=("-std=c++11", "-use_fast_math")
-            )
-            _cupy_kernel_cache[
-                (str(numba_type), k_type.value)
-            ] = module.get_function("_cupy_upfirdn_2d")
-
-        else:
-            raise NotImplementedError(
-                "No kernel found for k_type {}, datatype {}".format(
-                    k_type, str(numba_type)
-                )
-            )
-
-    else:
-        if (str(numba_type), k_type.value) in _numba_kernel_cache:
-            return
-        # JIT compile the numba kernels
-        if k_type == GPUKernel.CONVOLVE or k_type == GPUKernel.CORRELATE:
-            raise NotImplementedError(
-                "{} Numba has no Numba Implementation".format(
-                    k_type
-                )
-            )
-        if k_type == GPUKernel.CORRELATE2D:
-            sig = _numba_convolve_2d_signature(numba_type)
-            _numba_kernel_cache[(str(numba_type), k_type.value)] = cuda.jit(
-                sig, fastmath=True
-            )(_numba_correlate_2d)
-
-        elif k_type == GPUKernel.CONVOLVE2D:
-            sig = _numba_convolve_2d_signature(numba_type)
-            _numba_kernel_cache[(str(numba_type), k_type.value)] = cuda.jit(
-                sig, fastmath=True
-            )(_numba_convolve_2d)
-
-        elif k_type == GPUKernel.LOMBSCARGLE:
-            sig = _numba_lombscargle_signature(numba_type)
-            _numba_kernel_cache[(str(numba_type), k_type.value)] = cuda.jit(
-                sig, fastmath=True
-            )(_numba_lombscargle)
-
-        elif k_type == GPUKernel.SOSFILT:
-            raise NotImplementedError(
-                "{} Numba has no Numba Implementation".format(
-                    k_type
-                )
-            )
-
-        elif k_type == GPUKernel.UPFIRDN:
-            sig = _numba_upfirdn_1d_signature(numba_type)
-            _numba_kernel_cache[(str(numba_type), k_type.value)] = cuda.jit(
-                sig, fastmath=True
-            )(_numba_upfirdn_1d)
-
-        elif k_type == GPUKernel.UPFIRDN2D:
-            sig = _numba_upfirdn_2d_signature(numba_type)
-            _numba_kernel_cache[(str(numba_type), k_type.value)] = cuda.jit(
-                sig, fastmath=True
-            )(_numba_upfirdn_2d)
-
-        else:
-            raise NotImplementedError(
-                "No kernel found for k_type {}, datatype {}".format(
-                    k_type, str(numba_type)
-                )
->>>>>>> fe81d5e0
             )
         )
 
