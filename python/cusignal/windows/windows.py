--- conflicted
+++ resolved
@@ -1014,15 +1014,10 @@
     ...     A = fft(window, 2048) / (len(window)/2.0)
     ...     freq = cp.linspace(-0.5, 0.5, len(A))
     ...     response = 20 * cp.log10(cp.abs(fftshift(A / cp.abs(A).max())))
-<<<<<<< HEAD
-    ...     freq_plot.plot(cp.asnumpy(freq),
-    ...     cp.asnumpy(response), label="{:.2f}".format(alpha))
-=======
     ...     freq_plot.plot(
     ...         cp.asnumpy(freq), cp.asnumpy(response),
     ...         label="{:.2f}".format(alpha)
     ...     )
->>>>>>> 8a19ef3a
     >>> freq_plot.legend(loc="upper right")
     >>> spatial_plot.legend(loc="upper right")
 
