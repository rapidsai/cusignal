#!/bin/bash
# Copyright (c) 2020, NVIDIA CORPORATION.
#################################
# cuSignal Docs build script for CI #
#################################

if [ -z "$PROJECT_WORKSPACE" ]; then
    echo ">>>> ERROR: Could not detect PROJECT_WORKSPACE in environment"
    echo ">>>> WARNING: This script contains git commands meant for automated building, do not run locally"
    exit 1
fi

export DOCS_WORKSPACE=$WORKSPACE/docs
export PATH=/opt/conda/bin:/usr/local/cuda/bin:$PATH
export HOME=$WORKSPACE
export PROJECT_WORKSPACE=/rapids/cusignal
export LIBCUDF_KERNEL_CACHE_PATH="$HOME/.jitify-cache"
export NIGHTLY_VERSION=$(echo $BRANCH_VERSION | awk -F. '{print $2}')
export PROJECTS=(cusignal)

gpuci_logger "Check environment"
env

gpuci_logger "Check GPU usage"
nvidia-smi

gpuci_logger "Activate conda env"
<<<<<<< HEAD
. /opt/conda/etc/profile.d/conda.sh
conda activate rapids
# TODO: Move installs to docs-build-env meta package
gpuci_conda_retry install -c anaconda markdown beautifulsoup4 jq
pip install sphinx-markdown-tables
=======
>>>>>>> 83b6eeee

gpuci_logger "Activate conda env"
. /opt/conda/etc/profile.d/conda.sh
conda activate rapids

<<<<<<< HEAD
=======

>>>>>>> 83b6eeee
gpuci_logger "Check versions"
python --version
$CC --version
$CXX --version
<<<<<<< HEAD
=======

gpuci_logger "Check conda environment"
>>>>>>> 83b6eeee
conda info
conda config --show-sources
conda list --show-channel-urls

# Build Python docs
gpuci_logger "Build Sphinx docs"
cd $PROJECT_WORKSPACE/docs
make html

#Commit to Website
cd $DOCS_WORKSPACE

for PROJECT in ${PROJECTS[@]}; do
    if [ ! -d "api/$PROJECT/$BRANCH_VERSION" ]; then
        mkdir -p api/$PROJECT/$BRANCH_VERSION
    fi
    rm -rf $DOCS_WORKSPACE/api/$PROJECT/$BRANCH_VERSION/*	
done

mv $PROJECT_WORKSPACE/docs/build/html/* $DOCS_WORKSPACE/api/cusignal/$BRANCH_VERSION<|MERGE_RESOLUTION|>--- conflicted
+++ resolved
@@ -25,32 +25,18 @@
 nvidia-smi
 
 gpuci_logger "Activate conda env"
-<<<<<<< HEAD
 . /opt/conda/etc/profile.d/conda.sh
 conda activate rapids
 # TODO: Move installs to docs-build-env meta package
 gpuci_conda_retry install -c anaconda markdown beautifulsoup4 jq
 pip install sphinx-markdown-tables
-=======
->>>>>>> 83b6eeee
 
-gpuci_logger "Activate conda env"
-. /opt/conda/etc/profile.d/conda.sh
-conda activate rapids
-
-<<<<<<< HEAD
-=======
-
->>>>>>> 83b6eeee
 gpuci_logger "Check versions"
 python --version
 $CC --version
 $CXX --version
-<<<<<<< HEAD
-=======
 
 gpuci_logger "Check conda environment"
->>>>>>> 83b6eeee
 conda info
 conda config --show-sources
 conda list --show-channel-urls
