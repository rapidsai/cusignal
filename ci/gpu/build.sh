--- conflicted
+++ resolved
@@ -29,17 +29,6 @@
 # SETUP - Check environment
 ################################################################################
 
-<<<<<<< HEAD
-gpuci_logger "Check environment..."
-env
-
-gpuci_logger "Check GPU usage..."
-nvidia-smi
-
-gpuci_logger "Activate conda env..."
-source activate rapids
-conda install -c rapidsai -c rapidsai-nightly -c nvidia -c conda-forge \
-=======
 gpuci_logger "Check environment"
 env
 
@@ -51,7 +40,6 @@
 conda activate rapids
 
 gpuci_conda_retry install -c rapidsai -c rapidsai-nightly -c nvidia -c conda-forge \
->>>>>>> a3e5293c
     cudatoolkit=${CUDA_REL} \
     "rapids-build-env=$MINOR_VERSION.*" \
     "rapids-notebook-env=$MINOR_VERSION."
@@ -60,11 +48,7 @@
 # gpuci_conda_retry remove -f rapids-build-env rapids-notebook-env
 # gpuci_conda_retry install "your-pkg=1.0.0"
 
-<<<<<<< HEAD
-gpuci_logger "Check versions..."
-=======
 gpuci_logger "Check versions"
->>>>>>> a3e5293c
 python --version
 $CC --version
 $CXX --version
@@ -78,11 +62,7 @@
 # BUILD - Build cusignal
 ################################################################################
 
-<<<<<<< HEAD
-gpuci_logger "Build cusignal..."
-=======
 gpuci_logger "Build cusignal"
->>>>>>> a3e5293c
 $WORKSPACE/build.sh clean cusignal
 
 ################################################################################
@@ -94,16 +74,6 @@
 trap "EXITCODE=1" ERR
 
 if hasArg --skip-tests; then
-<<<<<<< HEAD
-    gpuci_logger "Skipping Tests..."
-    exit 0
-fi
-
-gpuci_logger "Check GPU usage..."
-nvidia-smi
-
-gpuci_logger "Python pytest for cusignal..."
-=======
     gpuci_logger "Skipping Tests"
     exit 0
 fi
@@ -112,7 +82,6 @@
 nvidia-smi
 
 gpuci_logger "Python pytest for cusignal"
->>>>>>> a3e5293c
 cd $WORKSPACE/python
 
 pytest --cache-clear --junitxml=${WORKSPACE}/junit-cusignal.xml -v -s -m "not cpu"
